--- conflicted
+++ resolved
@@ -43,19 +43,10 @@
     def __init__(self, Config):
         self.url = Config.data["orion"]["host"] + ':' + Config.data["orion"]["port"] + '/v2'
 
-<<<<<<< HEAD
-
-    def post_entity(self, entity):
-        url = self.url + '/entities'
-        head = HEADER_CONTENT_JSON
-        post(url, head, AUTH, entity.get_json())
-
-=======
     def post_entity(self, entity):
         url = self.url + '/entities'
         head = HEADER_CONTENT_JSON
         cb.post(url, head, AUTH, entity.get_json())
->>>>>>> 16d72c25
    
     def get_entity(self, entity_name, entity_params=None):
         url = self.url + '/entities/' + entity_name
