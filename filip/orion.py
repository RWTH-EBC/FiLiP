import json
import requests
import filip.request_utils as requtils
import re

<<<<<<< HEAD

import logging

log = logging.getLogger('orion')

=======
>>>>>>> 1464ad01

class Attribute:
    """
    Describes the attribute of an entity.
    """
    def __init__(self, name, value, attr_type):
        self.name = name
        self.value = value
        self.type = attr_type

    def get_json(self):
        return {'value': self.value, 'type': '{}'.format(self.type)}

class Entity:
    def __init__(self, entity_dict: dict):
        """
        :param entity_dict: A dictionarry describing the entity
        Needed Structure: { "id" : "Sensor002",
                            "type": "temperature_Sensor",
                            "Temperature"  : { "value" : 17,
                                                "type" : "Number" },
                            "Status" : {"value": "Ok",
                                        "type": "Text" }
                            }
        """
        self.id = entity_dict["id"]
        self.entity_dict = entity_dict
        self._PROTECTED = ['id', 'type']

    def get_json(self):
        json_res = json.dumps(self.entity_dict)
        return json_res

    # ToDo Check whether the following function is needed
    def get_attributes(self):
        attributes = [key for key in self.entity_dict.keys() if key not in self._PROTECTED]
        return attributes

class FiwareService:
    """
    Define entity service paths which are supported by the Orion Context Broker
    to support hierarchical scopes:
    https://fiware-orion.readthedocs.io/en/master/user/service_path/index.html
    """
    def __init__(self, name: str, path: str):
        self.name = name
        self.path = path

    def update(self, name: str, path: str):
        """Overwrites the fiware_service and service path of config.json"""
        self.name = name
        self.path = path

    def list(self):
        print

    def get_header(self) -> object:
        return {
            "fiware-service": self.name,
            "fiware-servicepath": self.path
        }

class Orion:
    """
    Implementation of Orion Context Broker functionalities, such as creating
    entities and subscriptions; retrieving, updating and deleting data.
    Further documentation:
    https://fiware-orion.readthedocs.io/en/master/
    """
    def __init__(self, Config):
        self.url = Config.data["orion"]["host"] + ':' \
                   + Config.data["orion"]["port"] + '/v2'
        self.fiware_service = FiwareService(name=Config.data['fiware']['service'],
                                       path=Config.data['fiware']['service_path'])
        self.url_v1 = Config.data["orion"]["host"] + ':' \
                      + Config.data["orion"]["port"] + '/v1'

    def set_service(self, fiware_service):
        """Overwrites the fiware_service and service path of config.json"""
        self.fiware_service.update(fiware_service.name, fiware_service.path)
 
    def get_header(self, additional_headers: dict = None):
        """combine fiware_service header (if set) and additional headers"""
        if self.fiware_service == None:
            return additional_headers
        elif additional_headers == None:
            return self.fiware_service.get_header()
        else:
            headers = {**self.fiware_service.get_header(), **additional_headers}
            return headers

    def sanity_check(self):
        url = self.url[:-3] + '/version'
        headers=self.get_header(requtils.HEADER_ACCEPT_JSON)
        response = requests.get(url, headers=headers)
        ok, retstr = requtils.response_ok(response)
        if (not ok):
            print(retstr)
            requtils.pretty_print_request(response.request)
        else:
            json_obj = json.loads(response.text)
            version = json_obj["orion"]["version"]
            print(version)

    def post_entity(self, entity:object,  update:bool=True):
        """
        Function registers an Object with the Orion Context Broker, if it allready exists it can be automatically updated
        if the overwrite bool is True
        First a post request with the entity is tried, if the response code is 422 the entity is
        uncrossable, as it already exists there are two options, either overwrite it, if the attribute have changed (e.g. at least one new/
        new values) (update = True) or leave it the way it is (update=False)
        :param entity: An entity object
        :param update: If the response.status_code is 422, whether the old entity should be updated or not
        :return:
        """
        url = self.url + '/entities'
        headers=self.get_header(requtils.HEADER_CONTENT_JSON)
        data=entity.get_json()
        response = requests.post(url, headers=headers, data=data)
        ok, retstr = requtils.response_ok(response)
        if (not ok):
            if (response.status_code == 422) & (update == True):
                    url += "/" + entity.id + "/attrs"
                    response = requests.post(url, headers=headers, data=data)
                    ok, retstr = requtils.response_ok(response)
<<<<<<< HEAD
            print(retstr)
            requtils.pretty_print_request(response.request)

    def post_json(self, json=None, entity=None, params=None):
        """

        :param json:
        :param entity:
        :param params:
        :return:
        """
        headers=self.get_header(requtils.HEADER_CONTENT_JSON)
        if json is not None:
            json_data = json
        elif (json is None) and (entity is not None):
            json_data = entity.get_json()
        if params == None:
            url = self.url + '/entities'
            response = requests.post(url, headers=headers, data=json_data)
        else:
            url = self.url + "/entities" + "?options=" + params
            response = requests.post(url, headers=headers, data=json_data)
        ok, retstr = requtils.response_ok(response)
        if (not ok):
            print(retstr)
            requtils.pretty_print_request(response.request)
            print(url, headers)

    def post_json_key_value(self, json_data=None, params="keyValues"):
        """

        :param json_data:
        :param params:
        :return:
        """
        headers=self.get_header(requtils.HEADER_CONTENT_JSON)
        url = self.url + "/entities" + "?options=" + params
        response = requests.post(url, headers=headers, data=json_data)
        ok, retstr = requtils.response_ok(response)
        if (not ok):
=======
>>>>>>> 1464ad01
            print(retstr)
            requtils.pretty_print_request(response.request)
            print(url, headers)
   
    def get_entity(self, entity_name,  entity_params=None):
        url = self.url + '/entities/' + entity_name
        headers=self.get_header()
        if entity_params is None:
            response = requests.get(url, headers=headers)
        else:
            response = requests.get(url, headers=headers,
                                    params=entity_params)
        ok, retstr = requtils.response_ok(response)
        if (not ok):
            print(retstr)
        else:
            return response.text

    def get_all_entities(self, parameter=None, parameter_value=None):
        url = self.url + '/entities'
        headers=self.get_header()
        if parameter is None and parameter_value is None:
            response = requests.get(url, headers=headers)
        elif parameter is not None and parameter_value is not None:
            parameters = {'{}'.format(parameter): '{}'.format(parameter_value)}
            response = requests.get(url, headers=headers, params=parameters)
        else:
            log.error("ERROR getting all entities: both function parameters have to be 'not null'")
        ok, retstr = requtils.response_ok(response)
        if (not ok):
            print(retstr)
        else:
            return response.text

    def get_entities_list(self) -> list:
        url = self.url + '/entities'
        header = self.get_header(requtils.HEADER_ACCEPT_JSON)
        response = requests.get(url, headers=header)
        ok, retstr = requtils.response_ok(response)
        if (not ok):
            print(retstr)
            return None
        json_object = json.loads(response.text)
        entities = []
        for key in json_object:
            entities.append(key["id"])
        return entities

    def get_entity_keyValues(self, entity_name):
        parameter = {'{}'.format('options'): '{}'.format('keyValues')}
        return self.get_entity(entity_name, parameter)

    def get_entity_attribute_json(self, entity_name, attribute_name):
        url = self.url + '/entities/' + entity_name + '/attrs/' + attribute_name
        response = requests.get(url, headers=self.get_header())
        ok, retstr = requtils.response_ok(response)
        if (not ok):
            print(retstr)
        else:
            return response.text

    def get_entity_attribute_value(self, entity_name, attribute_name):
        url = self.url + '/entities/' + entity_name + '/attrs/' \
                       + attribute_name + '/value'
        response = requests.get(url, headers=self.get_header())
        ok, retstr = requtils.response_ok(response)
        if (not ok):
            print(retstr)
        else:
            return response.text

    def get_entity_attribute_list(self, entity_name, attr_name_list):
        attributes = ','.join(attr_name_list)
        parameters = {'{}'.format('options'): '{}'.format('values'),
                      '{}'.format('attrs'): attributes}
        return self.get_entity(entity_name, parameters)

    def update_entity(self, entity):
        url = self.url + '/entities/' + entity.name + '/attrs'
        payload = entity.get_attributes_json_dict()
        headers=self.get_header(requtils.HEADER_CONTENT_JSON)
        data=json.dumps(payload)
        response = requests.patch(url, headers=headers, data=data)
        ok, retstr = requtils.response_ok(response)
        if (not ok):
            print(retstr)

    def update_attribute(self, entity_name, attr_name, attr_value):
        url = self.url + '/entities/' + entity_name + '/attrs/' \
                       + attr_name + '/value'
        headers=self.get_header(requtils.HEADER_CONTENT_PLAIN)
        data=json.dumps(attr_value)
        response = requests.put(url, headers=headers, data=data)
        ok, retstr = requtils.response_ok(response)
        if (not ok):
            print(retstr)

    def remove_attributes(self, entity_name):
        url = self.url + '/entities/' + entity_name + '/attrs'
        response = requests.put(url)
        ok, retstr = requtils.response_ok(response)
        if (not ok):
            print(retstr)

    def create_subscription(self, subscription_body, check_duplicate:bool=True):
        url = self.url + '/subscriptions'
        headers=self.get_header(requtils.HEADER_CONTENT_JSON)
        print(subscription_body, "This is the subscription body")
        self.check_duplicate_subscription(subscription_body)
        response = requests.post(url, headers=headers, data=subscription_body)
        if response.headers==None:
            return
        ok, retstr = requtils.response_ok(response)
        if (not ok):
            print(retstr)
            return ""
        else:
            location = response.headers.get('Location')
            addr_parts = location.split('/')
            subscription_id = addr_parts.pop()
            return subscription_id

    def get_subscription_list(self):
        url = self.url + '/subscriptions'
        response = requests.get(url, headers=self.get_header())
        ok, retstr = requtils.response_ok(response)
        if (not ok):
            print(retstr)
            return
        json_object = json.loads(response.text)
        subscriptions = []
        for key in json_object:
            subscriptions.append(key["id"])
        return subscriptions

    def get_subscription(self, subscription_id):
        url = self.url + '/subscriptions/' + subscription_id
        response = requests.get(url, headers=self.get_header())
        ok, retstr = requtils.response_ok(response)
        if (not ok):
            print(retstr)

    def delete_subscription(self, subscription_id):
        url = self.url + '/subscriptions/' + subscription_id
        response = requests.delete(url, headers=self.get_header())
        ok, retstr = requtils.response_ok(response)
        if (not ok):
            print(retstr)

    def check_duplicate_subscription(self, subscription_body, limit:int=20):
        """
        Function compares the subject of the subscription body, on whether a subscription
        already exists for a device / entity.
        :param subscription_body: the body of the new subscripton
        :param limit: pagination parameter, to set the number of subscriptions bodies the get request should grab
        :return: exists, boolean -> True, if such a subscription allready exists
        """
        exists = False
        subscription_subject = json.loads(subscription_body)["subject"]
        # Exact keys depend on subscription body
        try:
            subsription_url = json.loads(subscription_body)["notification"]["httpCustom"]["url"]
        except KeyError:
            subsription_url = json.loads(subscription_body)["notification"]["http"]["url"]
        url = self.url + '/subscriptions?limit=' + str(limit)
        # ToDo Figure out how to only get those subscriptions that match a type
        #  None of the pagination parameters seems to work, however get without paginations is limited to 20 subs
        response = requests.get(url, headers=self.get_header())
        response = json.loads(response.text)

        for existing_subscription in response:

            # check whether the exact same subscriptions already exists
            if existing_subscription["subject"] == subscription_subject:
                exists = True
                break
            try: existing_url = existing_subscription["notification"]["http"]["url"]
            except KeyError:
                existing_url = existing_subscription["notification"]["httpCustom"]["url"]
            # check whether both subscriptions notify to the same path
            if existing_url != subsription_url:
                continue
            else:
                # iterate over all entities included in the subscription object
                for entity in subscription_subject["entities"]:
                    type = entity["type"]
                    # iterate over all entities included in the exisiting subscriptions
                    for existing_entity in existing_subscription["subject"]["entities"]:
                        type_existing = existing_entity["type"]
                        # check whether the type match
                        if (type_existing == type) or ('*' in type) or ('*' in type_existing):
                            # check if on of the subscritptions is a pattern, or if they both refer to the same id
                            if ("*" in entity["id"]) or ('*' in existing_entity["id"]) or (entity["id"] == existing_entity["id"]):
                                # last thing to compare is the attributes
                                # Assumption -> position is the same as the entities list
                                # i == j
                                i = subscription_subject["entities"].index(entity)
                                j = existing_subscription["entities"].index(existing_entity)
                                if subscription_subject["condition"]["attrs"][i] == existing_subscription["condition"]["attrs"][j]:
                                    exists = True
                                else:
                                    continue
                            else:
                                continue
                        else:
                            continue
        return exists



    def delete_all_subscriptions(self):
        subscriptions = self.get_subscription_list()
        for sub_id in subscriptions:
            self.delete_subscription(sub_id)

    def post_cmd_v1(self, entity_id: str, entity_type: str, cmd_name: str, cmd_value: str):
        url = self.url_v1 + '/updateContext'
        payload = {"updateAction": "UPDATE",
                   "contextElements": [
                        {"id": entity_id,
                         "type" : entity_type,
                         "isPattern": "false",
                         "attributes": [
                            {"name": cmd_name,
                             "type": "command",
                             "value": cmd_value
                            }]
                        }]
                   }
        headers=self.get_header(requtils.HEADER_CONTENT_JSON)
        data=json.dumps(payload)
        response = requests.post(url, headers=headers, data=data)
        ok, retstr = requtils.response_ok(response)
        if (not ok):
            print(retstr)

    def delete(self, entity_id: str, attr: str = None):

        url = self.url + '/entities/' + entity_id
        response = requests.delete(url, headers=self.get_header())
        ok, retstr = requtils.response_ok(response)
        if (not ok):
            print(retstr)

    def delete_all_entities(self):
        entities = self.get_entities_list()
        for entity_id in entities:
            self.delete(entity_id)<|MERGE_RESOLUTION|>--- conflicted
+++ resolved
@@ -3,14 +3,11 @@
 import filip.request_utils as requtils
 import re
 
-<<<<<<< HEAD
-
 import logging
 
 log = logging.getLogger('orion')
 
-=======
->>>>>>> 1464ad01
+
 
 class Attribute:
     """
@@ -136,7 +133,6 @@
                     url += "/" + entity.id + "/attrs"
                     response = requests.post(url, headers=headers, data=data)
                     ok, retstr = requtils.response_ok(response)
-<<<<<<< HEAD
             print(retstr)
             requtils.pretty_print_request(response.request)
 
@@ -177,8 +173,6 @@
         response = requests.post(url, headers=headers, data=json_data)
         ok, retstr = requtils.response_ok(response)
         if (not ok):
-=======
->>>>>>> 1464ad01
             print(retstr)
             requtils.pretty_print_request(response.request)
             print(url, headers)
@@ -340,9 +334,9 @@
         subscription_subject = json.loads(subscription_body)["subject"]
         # Exact keys depend on subscription body
         try:
-            subsription_url = json.loads(subscription_body)["notification"]["httpCustom"]["url"]
+            subscription_url = json.loads(subscription_body)["notification"]["httpCustom"]["url"]
         except KeyError:
-            subsription_url = json.loads(subscription_body)["notification"]["http"]["url"]
+            subscription_url = json.loads(subscription_body)["notification"]["http"]["url"]
         url = self.url + '/subscriptions?limit=' + str(limit)
         # ToDo Figure out how to only get those subscriptions that match a type
         #  None of the pagination parameters seems to work, however get without paginations is limited to 20 subs
@@ -359,7 +353,7 @@
             except KeyError:
                 existing_url = existing_subscription["notification"]["httpCustom"]["url"]
             # check whether both subscriptions notify to the same path
-            if existing_url != subsription_url:
+            if existing_url != subscription_url:
                 continue
             else:
                 # iterate over all entities included in the subscription object
