import json
import requests
import filip.request_utils as requtils

import logging

log = logging.getLogger('orion')


class Attribute:
    """
    Describes the attribute of an entity.
    """
    def __init__(self, name, value, attr_type):
        self.name = name
        self.value = value
        self.type = attr_type

    def get_json(self):
        return {'value': self.value, 'type': '{}'.format(self.type)}

class Entity:
    def __init__(self, entity_dict: dict):
        """
        :param entity_dict: A dictionarry describing the entity
        Needed Structure: { "id" : "Sensor002",
                            "type": "temperature_Sensor",
                            "Temperature"  : { "value" : 17,
                                                "type" : "Number" },
                            "Status" : {"value": "Ok",
                                        "type": "Text" }
                            }
        """
        self.id = entity_dict["id"]
        self.entity_dict = entity_dict
        self._PROTECTED = ['id', 'type']

    def get_json(self):
        json_res = json.dumps(self.entity_dict)
        return json_res

    # ToDo Check whether the following function is needed
    def get_attributes(self):
        attributes = [key for key in self.entity_dict.keys() if key not in self._PROTECTED]
        return attributes

class FiwareService:
    """
    Define entity service paths which are supported by the Orion Context Broker
    to support hierarchical scopes:
    https://fiware-orion.readthedocs.io/en/master/user/service_path/index.html
    """
    def __init__(self, name: str, path: str):
        self.name = name
        self.path = path

    def update(self, name: str, path: str):
        """Overwrites the fiware_service and service path of config.json"""
        self.name = name
        self.path = path

    def list(self):
        print

    def get_header(self) -> object:
        return {
            "fiware-service": self.name,
            "fiware-servicepath": self.path
        }

class Orion:
    """
    Implementation of Orion Context Broker functionalities, such as creating
    entities and subscriptions; retrieving, updating and deleting data.
    Further documentation:
    https://fiware-orion.readthedocs.io/en/master/
    """
    def __init__(self, Config):
        self.url = Config.data["orion"]["host"] + ':' \
                   + Config.data["orion"]["port"] + '/v2'
        self.fiware_service = FiwareService(name=Config.data['fiware']['service'],
                                       path=Config.data['fiware']['service_path'])
        self.url_v1 = Config.data["orion"]["host"] + ':' \
                      + Config.data["orion"]["port"] + '/v1'

    def set_service(self, fiware_service):
        """Overwrites the fiware_service and service path of config.json"""
        self.fiware_service.update(fiware_service.name, fiware_service.path)
 
    def get_header(self, additional_headers: dict = None):
        """combine fiware_service header (if set) and additional headers"""
        if self.fiware_service == None:
            return additional_headers
        elif additional_headers == None:
            return self.fiware_service.get_header()
        else:
            headers = {**self.fiware_service.get_header(), **additional_headers}
            return headers

    def log_switch(self, level, response):
        """
        Function returns the required log_level with the repsonse
        :param level: The logging level that should be returned
        :param response: The message for the logger
        :return:
        """
        switch_dict={
                "INFO": logging.info,
                "ERROR":  logging.error,
                "WARNING": logging.warning
                }.get(level, logging.info)(msg=response)



    def sanity_check(self):
        url = self.url[:-3] + '/version'
        headers=self.get_header(requtils.HEADER_ACCEPT_JSON)
        response = requests.get(url, headers=headers)
        ok, retstr = requtils.response_ok(response)
        if (not ok):
            level, retstr = requtils.logging_switch(response)
            self.log_switch(level, retstr)
        else:
            json_obj = json.loads(response.text)
            version = json_obj["orion"]["version"]
            print(version)

    def post_entity(self, entity):
        url = self.url + '/entities'
        headers=self.get_header(requtils.HEADER_CONTENT_JSON)
        data=entity.get_json()
        response = requests.post(url, headers=headers, data=data)
        ok, retstr = requtils.response_ok(response)
        if (not ok):
            level, retstr = requtils.logging_switch(response)
            self.log_switch(level, response)
            print(retstr)
            requtils.pretty_print_request(response.request)

    def post_json(self, json=None, entity=None, params=None):
        """

        :param json:
        :param entity:
        :param params:
        :return:
        """
        headers=self.get_header(requtils.HEADER_CONTENT_JSON)
        if json is not None:
            json_data = json
        elif (json is None) and (entity is not None):
            json_data = entity.get_json()
        if params == None:
            url = self.url + '/entities'
            response = requests.post(url, headers=headers, data=json_data)
        else:
            url = self.url + "/entities" + "?options=" + params
            response = requests.post(url, headers=headers, data=json_data)
        ok, retstr = requtils.response_ok(response)
        if (not ok):
            print(retstr)
            requtils.pretty_print_request(response.request)
            print(url, headers)

    def post_json_key_value(self, json_data=None, params="keyValues"):
        """

        :param json_data:
        :param params:
        :return:
        """
        headers=self.get_header(requtils.HEADER_CONTENT_JSON)
        url = self.url + "/entities" + "?options=" + params
        response = requests.post(url, headers=headers, data=json_data)
        ok, retstr = requtils.response_ok(response)
        if (not ok):
            print(retstr)
            requtils.pretty_print_request(response.request)
            print(url, headers)
<<<<<<< HEAD

=======
   
>>>>>>> 0f7c1324
    def get_entity(self, entity_name,  entity_params=None):
        url = self.url + '/entities/' + entity_name
        headers=self.get_header()
        if entity_params is None:
            response = requests.get(url, headers=headers)
        else:
            response = requests.get(url, headers=headers,
                                    params=entity_params)
        ok, retstr = requtils.response_ok(response)
        if (not ok):
            level, retstr = requtils.logging_switch(response)
            self.log_switch(level, retstr)
        else:
            return response.text

    def get_all_entities(self, parameter=None, parameter_value=None):
        url = self.url + '/entities'
        headers=self.get_header()
        if parameter is None and parameter_value is None:
            response = requests.get(url, headers=headers)
        elif parameter is not None and parameter_value is not None:
            parameters = {'{}'.format(parameter): '{}'.format(parameter_value)}
            response = requests.get(url, headers=headers, params=parameters)
        else:
<<<<<<< HEAD
            logging.error("Getting all entities: both function parameters have to be 'not null'")
=======
            log.error("ERROR getting all entities: both function parameters have to be 'not null'")
>>>>>>> 0f7c1324
        ok, retstr = requtils.response_ok(response)
        if (not ok):
            level, retstr = requtils.logging_switch(response)
            self.log_switch(level, retstr)
        else:
            return response.text

    def get_entities_list(self) -> list:
        url = self.url + '/entities'
        header = self.get_header(requtils.HEADER_ACCEPT_JSON)
        response = requests.get(url, headers=header)
        ok, retstr = requtils.response_ok(response)
        if (not ok):
            level, retstr = requtils.logging_switch(response)
            self.log_switch(level, retstr)
            return None
        json_object = json.loads(response.text)
        entities = []
        for key in json_object:
            entities.append(key["id"])
        return entities

    def get_entity_keyValues(self, entity_name):
        parameter = {'{}'.format('options'): '{}'.format('keyValues')}
        return self.get_entity(entity_name, parameter)

    def get_entity_attribute_json(self, entity_name, attribute_name):
        url = self.url + '/entities/' + entity_name + '/attrs/' + attribute_name
        response = requests.get(url, headers=self.get_header())
        ok, retstr = requtils.response_ok(response)
        if (not ok):
            level, retstr = requtils.logging_switch(response)
            self.log_switch(level, retstr)
        else:
            return response.text

    def get_entity_attribute_value(self, entity_name, attribute_name):
        url = self.url + '/entities/' + entity_name + '/attrs/' \
                       + attribute_name + '/value'
        response = requests.get(url, headers=self.get_header())
        ok, retstr = requtils.response_ok(response)
        if (not ok):
            level, retstr = requtils.logging_switch(response)
            self.log_switch(level, retstr)
        else:
            return response.text

    def get_entity_attribute_list(self, entity_name, attr_name_list):
        attributes = ','.join(attr_name_list)
        parameters = {'{}'.format('options'): '{}'.format('values'),
                      '{}'.format('attrs'): attributes}
        return self.get_entity(entity_name, parameters)

    def update_entity(self, entity):
        url = self.url + '/entities/' + entity.name + '/attrs'
        payload = entity.get_attributes_json_dict()
        headers=self.get_header(requtils.HEADER_CONTENT_JSON)
        data=json.dumps(payload)
        response = requests.patch(url, headers=headers, data=data)
        ok, retstr = requtils.response_ok(response)
        if (not ok):
            level, retstr = requtils.logging_switch(response)
            self.log_switch(level, retstr)

    def update_attribute(self, entity_name, attr_name, attr_value):
        url = self.url + '/entities/' + entity_name + '/attrs/' \
                       + attr_name + '/value'
        headers=self.get_header(requtils.HEADER_CONTENT_PLAIN)
        data=json.dumps(attr_value)
        response = requests.put(url, headers=headers, data=data)
        ok, retstr = requtils.response_ok(response)
        if (not ok):
            level, retstr = requtils.logging_switch(response)
            self.log_switch(level, retstr)

    def remove_attributes(self, entity_name):
        url = self.url + '/entities/' + entity_name + '/attrs'
        response = requests.put(url)
        ok, retstr = requtils.response_ok(response)
        if (not ok):
            level, retstr = requtils.logging_switch(response)
            self.log_switch(level, response)

    def create_subscription(self, subscription_body):
        url = self.url + '/subscriptions'
        headers=self.get_header(requtils.HEADER_CONTENT_JSON)
        response = requests.post(url, headers=headers, data=subscription_body)
        if response.headers==None:
            return
        ok, retstr = requtils.response_ok(response)
        if (not ok):
            level, retstr = requtils.logging_switch(response)
            self.log_switch(level, retstr)
            return ""
        else:
            location = response.headers.get('Location')
            addr_parts = location.split('/')
            subscription_id = addr_parts.pop()
            return subscription_id

    def get_subscription_list(self):
        url = self.url + '/subscriptions'
        response = requests.get(url, headers=self.get_header())
        ok, retstr = requtils.response_ok(response)
        if (not ok):
            level, retstr = requtils.logging_switch(response)
            self.log_switch(level, retstr)
            return
        json_object = json.loads(response.text)
        subscriptions = []
        for key in json_object:
            subscriptions.append(key["id"])
        return subscriptions

    def get_subscription(self, subscription_id):
        url = self.url + '/subscriptions/' + subscription_id
        response = requests.get(url, headers=self.get_header())
        ok, retstr = requtils.response_ok(response)
        if (not ok):
            level, retstr = requtils.logging_switch(response)
            self.log_switch(level, retstr)

    def delete_subscription(self, subscription_id):
        url = self.url + '/subscriptions/' + subscription_id
        response = requests.delete(url, headers=self.get_header())
        ok, retstr = requtils.response_ok(response)
        if (not ok):
            level, retstr = requtils.logging_switch(response)
            self.log_switch(level, retstr)

    def delete_all_subscriptions(self):
        subscriptions = self.get_subscription_list()
        for sub_id in subscriptions:
            self.delete_subscription(sub_id)

    def post_cmd_v1(self, entity_id: str, entity_type: str, cmd_name: str, cmd_value: str):
        url = self.url_v1 + '/updateContext'
        payload = {"updateAction": "UPDATE",
                   "contextElements": [
                        {"id": entity_id,
                         "type" : entity_type,
                         "isPattern": "false",
                         "attributes": [
                            {"name": cmd_name,
                             "type": "command",
                             "value": cmd_value
                            }]
                        }]
                   }
        headers=self.get_header(requtils.HEADER_CONTENT_JSON)
        data=json.dumps(payload)
        response = requests.post(url, headers=headers, data=data)
        ok, retstr = requtils.response_ok(response)
        if (not ok):
            level, retstr = requtils.logging_switch(response)
            self.log_switch(level, retstr)

    def delete(self, entity_id: str, attr: str = None):
        url = self.url + '/entities/' + entity_id
        response = requests.delete(url, headers=self.get_header())
        ok, retstr = requtils.response_ok(response)
        if (not ok):
            level, retstr = requtils.logging_switch(response)
            self.log_switch(level, retstr)

    def delete_all_entities(self):
        entities = self.get_entities_list()
        for entity_id in entities:
            self.delete(entity_id)<|MERGE_RESOLUTION|>--- conflicted
+++ resolved
@@ -176,12 +176,7 @@
         if (not ok):
             print(retstr)
             requtils.pretty_print_request(response.request)
-            print(url, headers)
-<<<<<<< HEAD
-
-=======
    
->>>>>>> 0f7c1324
     def get_entity(self, entity_name,  entity_params=None):
         url = self.url + '/entities/' + entity_name
         headers=self.get_header()
@@ -206,11 +201,7 @@
             parameters = {'{}'.format(parameter): '{}'.format(parameter_value)}
             response = requests.get(url, headers=headers, params=parameters)
         else:
-<<<<<<< HEAD
-            logging.error("Getting all entities: both function parameters have to be 'not null'")
-=======
-            log.error("ERROR getting all entities: both function parameters have to be 'not null'")
->>>>>>> 0f7c1324
+            log.error("Getting all entities: both function parameters have to be 'not null'")
         ok, retstr = requtils.response_ok(response)
         if (not ok):
             level, retstr = requtils.logging_switch(response)
