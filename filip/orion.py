--- conflicted
+++ resolved
@@ -1,14 +1,6 @@
-<<<<<<< HEAD
-import json 
-import filip.cb_request as cb
-import logging
-
-log = logging.getLogger('orion')
-=======
 import json
 import requests
 import filip.request_utils as requtils
->>>>>>> 6bdc24d5
 
 class Attribute:
     """
