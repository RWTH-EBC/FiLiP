--- conflicted
+++ resolved
@@ -4,8 +4,5 @@
 from filip.config import settings
 from filip.clients.ngsi_v2 import HttpClient
 
-<<<<<<< HEAD
+
 __version__ = '0.1.7'
-=======
-__version__ = '0.1.6'
->>>>>>> 34514f04
