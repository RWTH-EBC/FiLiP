--- conflicted
+++ resolved
@@ -403,24 +403,6 @@
         frozen=True
     )
     field_validator("type")(validate_fiware_standard_regex)
-<<<<<<< HEAD
-#    context: List[str] = Field(
-#        ...,
-#        title="@context",
-#        description="providing an unambiguous definition by mapping terms to "
-#                    "URIs. For practicality reasons, "
-#                    "it is recommended to have a unique @context resource, "
-#                    "containing all terms, subject to be used in every "
-#                    "FIWARE Data Model, the same way as http://schema.org does.",
-#        examples=["[https://schema.lab.fiware.org/ld/context,"
-#                "https://uri.etsi.org/ngsi-ld/v1/ngsi-ld-core-context.jsonld]"],
-#        max_length=256,
-#        min_length=1,
-#        frozen=True
-#    )
-=======
-
->>>>>>> a572e724
     model_config = ConfigDict(extra='allow', validate_default=True,
                               validate_assignment=True)
 
@@ -434,10 +416,6 @@
     DICT = 'dict'
 
 
-<<<<<<< HEAD
-#class ContextLDEntity(ContextLDEntityKeyValues, ContextEntity):
-=======
->>>>>>> a572e724
 class ContextLDEntity(ContextLDEntityKeyValues):
     """
     Context LD entities, or simply entities, are the center of gravity in the
@@ -472,29 +450,6 @@
 
     """
 
-<<<<<<< HEAD
-#    observationSpace: Optional[ContextGeoProperty] = Field(
-#        default=None,
-#        title="Observation Space",
-#        description="The geospatial Property representing "
-#                    "the geographic location that is being "
-#                    "observed, e.g. by a sensor. "
-#                    "For example, in the case of a camera, "
-#                    "the location of the camera and the "
-#                    "observationspace are different and "
-#                    "can be disjoint. "
-#    )
-#
-#    operationSpace: Optional[ContextGeoProperty] = Field(
-#        default=None,
-#        title="Operation Space",
-#        description="The geospatial Property representing "
-#                    "the geographic location in which an "
-#                    "Entity,e.g. an actuator is active. "
-#                    "For example, a crane can have a "
-#                    "certain operation space."
-#    )
-=======
     observationSpace: Optional[ContextGeoProperty] = Field(
         default=None,
         title="Observation Space",
@@ -537,7 +492,6 @@
                     "For example, a crane can have a "
                     "certain operation space."
     )
->>>>>>> a572e724
 
     def __init__(self,
                  id: str,
