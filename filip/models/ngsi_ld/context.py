--- conflicted
+++ resolved
@@ -2,18 +2,12 @@
 NGSI LD models for context broker interaction
 """
 import logging
-from typing import Any, List, Dict, Union, Optional 
-from typing_extensions import Self
-
+from typing import Any, List, Dict, Union, Optional
 from geojson_pydantic import Point, MultiPoint, LineString, MultiLineString, Polygon, \
     MultiPolygon, GeometryCollection
 from typing_extensions import Self
 from aenum import Enum
-<<<<<<< HEAD
-from pydantic import field_validator, model_validator, ConfigDict, BaseModel, Field
-=======
 from pydantic import field_validator, ConfigDict, BaseModel, Field, model_validator
->>>>>>> 0e723838
 from filip.models.ngsi_v2 import ContextEntity
 from filip.utils.validators import FiwareRegex, \
     validate_fiware_datatype_string_protect, validate_fiware_standard_regex
@@ -123,10 +117,7 @@
             raise ValueError(msg)
         return value
 
-<<<<<<< HEAD
-=======
-
->>>>>>> 0e723838
+
 class NamedContextProperty(ContextProperty):
     """
     Context properties are properties of context entities. For example, the current speed of a car could be modeled
@@ -509,24 +500,22 @@
         data.update(self._validate_attributes(data))
         super().__init__(id=id, type=type, **data)
 
-<<<<<<< HEAD
+    # TODO should geoproperty has subproperties? and can geoproperty be subproperties?
     @classmethod
     def _validate_single_property(cls, key, attr):
         subattrs = {}
-        try:
-            subattrs[key] = ContextGeoProperty.model_validate(attr)
-        except ValueError:
-            subattrs[key] = ContextProperty.model_validate(attr)
-        # Check if there are subproperties and call this validate method recursively
-        for subkey, subattr in attr.items():
-            if isinstance(subattr, dict):
-                subattrs[subkey] = cls._validate_single_property(subkey, subattr)
+        if attr.get("type") == "Relationship":
+            attr = ContextRelationship.model_validate(attr)
+        elif attr.get("type") == "GeoProperty":
+            attrs[key] = ContextGeoProperty.model_validate(attr)
+        elif attr.get("type") == "Property":
+            attrs[key] = ContextProperty.model_validate(attr)
+        else:
+            raise ValueError(f"Attribute {attr.get('type')} "
+                             "is not a valid type")
         return subattrs
 
-    # TODO we should distinguish between context relationship
     # TODO is "validate_attributes" still relevant for LD entities?
-=======
->>>>>>> 0e723838
     @classmethod
     def _validate_attributes(cls, data: Dict):
         fields = set([field.validation_alias for (_, field) in cls.model_fields.items()] +
@@ -537,23 +526,9 @@
         # Iterate through the data
         for key, attr in data.items():
             # Check if the keyword is not already present in the fields
-<<<<<<< HEAD
-            if key not in fields: # TODO why ignoring all in fields?   
-                attrs[key] = cls._validate_single_property(key, attr)             
-        return attrs 
-=======
-            if key not in fields:
-                if attr.get("type") == "Relationship":
-                    attrs[key] = ContextRelationship.model_validate(attr)
-                elif attr.get("type") == "GeoProperty":
-                    attrs[key] = ContextGeoProperty.model_validate(attr)
-                elif attr.get("type") == "Property":
-                    attrs[key] = ContextProperty.model_validate(attr)
-                else:
-                    raise ValueError(f"Attribute {attr.get('type')} "
-                                     "is not a valid type")
+            if key not in fields: # TODO why ignoring all in fields?
+                attrs[key] = cls._validate_single_property(key, attr)
         return attrs
->>>>>>> 0e723838
 
     model_config = ConfigDict(extra='allow', validate_default=True, validate_assignment=True)
 
