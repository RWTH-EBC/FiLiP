--- conflicted
+++ resolved
@@ -221,13 +221,7 @@
         Returns:
             timezone
         """
-<<<<<<< HEAD
-        if value is None:
-            return value
-        return str(value)
-=======
         return str(value) if value else value
->>>>>>> 84a4fe63
     lazy: Optional[List[LazyDeviceAttribute]] = Field(
         default=[],
         desription="list of common lazy attributes of the device. For each "
