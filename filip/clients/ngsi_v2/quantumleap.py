"""
TimeSeries Module for QuantumLeap API Client
"""
import logging
import time
from math import inf
from collections import deque
from itertools import count
from typing import Dict, List, Union, Deque, Optional
from urllib.parse import urljoin
import requests
from pydantic import AnyHttpUrl
from pydantic.type_adapter import TypeAdapter
from filip import settings
from filip.clients.base_http_client import BaseHttpClient
from filip.models.base import FiwareHeader
from filip.models.ngsi_v2.subscriptions import Message
from filip.models.ngsi_v2.timeseries import \
    AggrPeriod, \
    AggrMethod, \
    AggrScope, \
    AttributeValues, \
    TimeSeries, \
    TimeSeriesHeader
from filip.utils.validators import validate_http_url

logger = logging.getLogger(__name__)


class QuantumLeapClient(BaseHttpClient):
    """
    Implements functions to use the FIWARE's QuantumLeap, which subscribes to an
    Orion Context Broker and stores the subscription data in a time series
    database (CrateDB). Further Information:
    https://smartsdk.github.io/ngsi-timeseries-api/#quantumleap
    https://app.swaggerhub.com/apis/heikkilv/quantumleap-api/

    Args:
        url: url of the quantumleap service
        session (Optional):
        fiware_header:
        **kwargs:
    """

    def __init__(self,
                 url: str = None,
                 *,
                 session: requests.Session = None,
                 fiware_header: FiwareHeader = None,
                 **kwargs):
        # set service url
        url = url or settings.QL_URL
        super().__init__(url=url,
                         session=session,
                         fiware_header=fiware_header,
                         **kwargs)

    # META API ENDPOINTS
    def get_version(self) -> Dict:
        """
        Gets version of QuantumLeap-Service.

        Returns:
            Dictionary with response
        """
        url = urljoin(self.base_url, 'version')
        try:
            res = self.get(url=url, headers=self.headers)
            if res.ok:
                return res.json()
            res.raise_for_status()
        except requests.exceptions.RequestException as err:
            self.logger.error(err)
            raise

    def get_health(self) -> Dict:
        """
        This endpoint is intended for administrators of QuantumLeap. Using the
        information returned by this endpoint they can diagnose problems in the
        service or its dependencies. This information is also useful for cloud
        tools such as orchestrators and load balancers with rules based on
        health-checks. Due to the lack of a standardized response format, we
        base the implementation on the draft of
        https://inadarei.github.io/rfc-healthcheck/

        Returns:
            Dictionary with response
        """
        url = urljoin(self.base_url, 'health')
        try:
            res = self.get(url=url, headers=self.headers)
            if res.ok:
                return res.json()
            res.raise_for_status()
        except requests.exceptions.RequestException as err:
            self.logger.error(err)
            raise

    def post_config(self):
        """
        (To Be Implemented) Customize your persistence configuration to
        better suit your needs.
        """
        raise NotImplementedError("Endpoint to be implemented..")

    # INPUT API ENDPOINTS
    def post_notification(self, notification: Message):
        """
        Notify QuantumLeap the arrival of a new NGSI notification.

        Args:
            notification: Notification Message Object
        """
        url = urljoin(self.base_url, 'v2/notify')
        headers = self.headers.copy()
        data = []
        for entity in notification.data:
            data.append(entity.model_dump(exclude_none=True))
        data_set = {
            "data": data,
            "subscriptionId": notification.subscriptionId
        }

        try:
            res = self.post(
                url=url,
                headers=headers,
                json=data_set)
            if res.ok:
                self.logger.debug(res.text)
            else:
                res.raise_for_status()
        except requests.exceptions.RequestException as err:
            msg = f"Could not post notification for subscription id " \
                  f"{notification.subscriptionId}"
            self.log_error(err=err, msg=msg)
            raise

    def post_subscription(self,
                          cb_url: Union[AnyHttpUrl, str],
                          ql_url: Union[AnyHttpUrl, str],
                          entity_type: str = None,
                          entity_id: str = None,
                          id_pattern: str = None,
                          attributes: str = None,
                          observed_attributes: str = None,
                          notified_attributes: str = None,
                          throttling: int = None,
                          time_index_attribute: str = None):
        """
        Subscribe QL to process Orion notifications of certain type.
        This endpoint simplifies the creation of the subscription in orion
        that will generate the notifications to be consumed by QuantumLeap in
        order to save historical records. If you want an advanced specification
        of the notifications, you can always create the subscription in orion
        at your will. This endpoint just aims to simplify the common use case.

        Args:
            cb_url:
                url of the context broker
            ql_url:
                The url where Orion can reach QuantumLeap. Do not include
                specific paths.
            entity_type (String):
                The type of entities for which to create a
                subscription, so as to persist historical data of entities of
                this type.
            entity_id (String):
                Id of the entity to track. If specified, it
                takes precedence over the idPattern parameter.
            id_pattern (String): The pattern covering the entity ids for which
                to subscribe. If not specified, QL will track all entities of
                the specified type.
            attributes (String): Comma-separated list of attribute names to
                track.
            observed_attributes (String): Comma-separated list of attribute
                names to track.
            notified_attributes (String): Comma-separated list of attribute
                names to be used to restrict the data of which QL will keep a
                history.
            throttling (int): Minimal period of time in seconds which must
                elapse between two consecutive notifications.
            time_index_attribute (String): The name of a custom attribute to be
                used as a
            time index.
        """
<<<<<<< HEAD
        raise DeprecationWarning("Subscription endpoint of Quantumleap API is "
                                 "deprecated, use the ORION subscription endpoint "
                                 "instead")
=======
        headers = self.headers.copy()
        params = {}
        url = urljoin(self.base_url, 'v2/subscribe')
        validate_http_url(cb_url)
        cb_url = urljoin(str(cb_url), 'v2')
        params.update({'orionUrl': cb_url.encode('utf-8')})

        validate_http_url(ql_url)
        ql_url = urljoin(str(ql_url), 'v2')
        params.update({'quantumleapUrl': ql_url.encode('utf-8')})

        if entity_type:
            params.update({'entityType': entity_type})
        if entity_id:
            params.update({'entityId': entity_id})
        if id_pattern:
            params.update({'idPattern': id_pattern})
        if attributes:
            params.update({'attributes': attributes})
        if observed_attributes:
            params.update({'observedAttributes': observed_attributes})
        if notified_attributes:
            params.update({'notifiedAttributes': notified_attributes})
        if throttling or throttling == 0:
            if throttling >= 0 and type(throttling) == int:
                params.update({'throttling': throttling})
            else:
                raise TypeError("Throttling must be a positive integer or zero")
        if time_index_attribute:
            params.update({'timeIndexAttribute': time_index_attribute})

        try:
            res = self.post(url=url, headers=headers, params=params)
            if res.ok:
                msg = "Subscription created successfully!"
                self.logger.info(msg)

            res.raise_for_status()
        except requests.exceptions.RequestException as err:
            msg = "Could not create subscription."
            self.log_error(err=err, msg=msg)
            raise
>>>>>>> ebd3caa2

    def delete_entity(self, entity_id: str,
                      entity_type: Optional[str] = None) -> str:
        """
        Given an entity (with type and id), delete all its historical records.

        Args:
            entity_id (String): Entity id is required.
            entity_type (Optional[String]): Entity type if entity_id alone
                can not uniquely define the entity.

        Raises:
            RequestException, if entity was not found
            Exception, if deleting was not successful

        Returns:
            The entity_id of entity that is deleted.
        """
        url = urljoin(self.base_url, f'v2/entities/{entity_id}')
        headers = self.headers.copy()
        if entity_type is not None:
            params = {'type': entity_type}
        else:
            params = {}

        # The deletion does not always resolves in a success even if an ok is
        # returned.
        # Try to delete multiple times with incrementing waits.
        # If the entity is no longer found the methode returns with a success
        # If the deletion attempt fails after the 10th try, raise an
        # Exception: it could not be deleted
        counter = 0
        while counter < 10:
            self.delete(url=url, headers=headers, params=params)
            try:
                self.get_entity_by_id(entity_id=entity_id,
                                      entity_type=entity_type)
            except requests.exceptions.RequestException as err:
                self.logger.info("Entity id '%s' successfully deleted!",
                                 entity_id)
                return entity_id
            time.sleep(counter * 5)
            counter += 1

        msg = f"Could not delete QL entity of id {entity_id}"
        logger.error(msg=msg)
        raise Exception(msg)

    def delete_entity_type(self, entity_type: str) -> str:
        """
        Given an entity type, delete all the historical records of all
        entities of such type.
        Args:
            entity_type (String): Type of entities data to be deleted.
        Returns:
            Entity type of the entities deleted.
        """
        url = urljoin(self.base_url, f'v2/types/{entity_type}')
        headers = self.headers.copy()
        try:
            res = self.delete(url=url, headers=headers)
            if res.ok:
                self.logger.info("Entities of type '%s' successfully deleted!",
                                 entity_type)
                return entity_type
            res.raise_for_status()
        except requests.exceptions.RequestException as err:
            msg = f"Could not delete entities of type {entity_type}"
            self.log_error(err=err, msg=msg)
            raise

    # QUERY API ENDPOINTS
    def __query_builder(self,
                        url,
                        *,
                        entity_id: str = None,
                        id_pattern: str = None,
                        options: str = None,
                        entity_type: str = None,
                        aggr_method: Union[str, AggrMethod] = None,
                        aggr_period: Union[str, AggrPeriod] = None,
                        from_date: str = None,
                        to_date: str = None,
                        last_n: int = None,
                        limit: int = 10000,
                        offset: int = 0,
                        georel: str = None,
                        geometry: str = None,
                        coords: str = None,
                        attrs: str = None,
                        aggr_scope: Union[str, AggrScope] = None
                        ) -> Deque[Dict]:
        """
        Private Function to call respective API endpoints, chops large
        requests into multiple single requests and merges the
        responses

        Args:
            url:
            entity_id:
            options:
            entity_type:
            aggr_method:
            aggr_period:
            from_date:
            to_date:
            last_n:
            limit:
                Maximum number of results to retrieve in a single response.
            offset:
                Offset to apply to the response results. For example, if the
                query was to return 10 results and you use an offset of 1, the
                response will return the last 9 values. Make sure you don't
                give more offset than the number of results.
            georel:
            geometry:
            coords:
            attrs:
            aggr_scope:
            id_pattern (str): The pattern covering the entity ids for which
                to subscribe. The pattern follow regular expressions (POSIX
                Extendede) e.g. ".*", "Room.*". Detail information:
                https://en.wikibooks.org/wiki/Regular_Expressions/POSIX-Extended_Regular_Expressions

        Returns:
            Dict
        """
        assert (id_pattern is None or entity_id is None), "Cannot have both id and idPattern as parameter."
        params = {}
        headers = self.headers.copy()
        max_records_per_request = 10000
        # create a double ending queue
        res_q: Deque[Dict] = deque([])

        if options:
            params.update({'options': options})
        if entity_type:
            params.update({'type': entity_type})
        if aggr_method:
            aggr_method = AggrMethod(aggr_method)
            params.update({'aggrMethod': aggr_method.value})
        if aggr_period:
            aggr_period = AggrPeriod(aggr_period)
            params.update({'aggrPeriod': aggr_period.value})
        if from_date:
            params.update({'fromDate': from_date})
        if to_date:
            params.update({'toDate': to_date})
        # These values are required for the integrated pagination mechanism
        # maximum items per request
        if limit is None:
            limit = inf
        if offset is None:
            offset = 0
        if georel:
            params.update({'georel': georel})
        if coords:
            params.update({'coords': coords})
        if geometry:
            params.update({'geometry': geometry})
        if attrs:
            params.update({'attrs': attrs})
        if aggr_scope:
            aggr_scope = AggrScope(aggr_scope)
            params.update({'aggr_scope': aggr_scope.value})
        if entity_id:
            params.update({'id': entity_id})
        if id_pattern:
            params.update({'idPattern': id_pattern})

        # This loop will chop large requests into smaller junks.
        # The individual functions will then merge the final response models
        for i in count(0, max_records_per_request):
            try:
                params['offset'] = offset + i

                params['limit'] = min(limit - i, max_records_per_request)
                if params['limit'] <= 0:
                    break

                if last_n:
                    params['lastN'] = min(last_n - i, max_records_per_request)
                    if params['lastN'] <= 0:
                        break

                res = self.get(url=url, params=params, headers=headers)

                if res.ok:
                    self.logger.debug('Received: %s', res.json())

                    # revert append direction when using last_n
                    if last_n:
                        res_q.appendleft(res.json())
                    else:
                        res_q.append(res.json())
                res.raise_for_status()

            except requests.exceptions.RequestException as err:
                if err.response.status_code == 404 and \
                        err.response.json().get('error') == 'Not Found' and \
                        len(res_q) > 0:
                    break
                else:
                    msg = "Could not load entity data"
                    self.log_error(err=err, msg=msg)
                    raise

        self.logger.info("Successfully retrieved entity data")
        return res_q

    # v2/entities
    def get_entities(self, *,
                     entity_type: str = None,
                     id_pattern: str = None,
                     from_date: str = None,
                     to_date: str = None,
                     limit: int = 10000,
                     offset: int = None
                     ) -> List[TimeSeriesHeader]:
        """
        Get list of all available entities and their context information
        about EntityType and last update date.

        Args:
            entity_type (str): Comma-separated list of entity types whose data
                are to be included in the response. Use only one (no comma)
                when required. If used to resolve ambiguity for the given
                entityId, make sure the given entityId exists for this
                entityType.
            id_pattern (str): The pattern covering the entity ids for which
                to subscribe. The pattern follow regular expressions (POSIX
                Extendede) e.g. ".*", "Room.*". Detail information:
                https://en.wikibooks.org/wiki/Regular_Expressions/POSIX-Extended_Regular_Expressions
            from_date (str): The starting date and time (inclusive) from which
                the context information is queried. Must be in ISO8601 format
                (e.g., 2018-01-05T15:44:34)
            to_date (str): The final date and time (inclusive) from which the
                context information is queried. Must be in ISO8601 format
                (e.g., 2018-01-05T15:44:34).
            limit (int): Maximum number of results to be retrieved.
                Default value : 10000
            offset (int): Offset for the results.

        Returns:
            List of TimeSeriesHeader
        """
        url = urljoin(self.base_url, 'v2/entities')
        res = self.__query_builder(url=url,
                                   id_pattern=id_pattern,
                                   entity_type=entity_type,
                                   from_date=from_date,
                                   to_date=to_date,
                                   limit=limit,
                                   offset=offset)
        
        ta = TypeAdapter(List[TimeSeriesHeader])
        return ta.validate_python(res[0])

    # /entities/{entityId}
    def get_entity_by_id(self,
                         entity_id: str,
                         *,
                         attrs: str = None,
                         entity_type: str = None,
                         aggr_method: Union[str, AggrMethod] = None,
                         aggr_period: Union[str, AggrPeriod] = None,
                         from_date: str = None,
                         to_date: str = None,
                         last_n: int = None,
                         limit: int = 10000,
                         offset: int = None,
                         georel: str = None,
                         geometry: str = None,
                         coords: str = None,
                         options: str = None
                         ) -> TimeSeries:

        """
        History of N attributes of a given entity instance
        For example, query max water level of the central tank throughout the
        last year. Queries can get more
        sophisticated with the use of filters and query attributes.

        Args:
            entity_id (String): Entity id is required.
            attrs (String):
                Comma-separated list of attribute names whose data are to be
                included in the response. The attributes are retrieved in the
                order specified by this parameter. If not specified, all
                attributes are included in the response in arbitrary order.
            entity_type (String): Comma-separated list of entity types whose
                data are to be included in the response.
            aggr_method (String):
                The function to apply to the raw data filtered by the query
                parameters. If not given, the returned data are the same raw
                inserted data.

                Allowed values: count, sum, avg, min, max
            aggr_period (String):
                If not defined, the aggregation will apply to all the values
                contained in the search result. If defined, the aggregation
                function will instead be applied N times, once for each
                period, and all those results will be considered for the
                response. For example, a query asking for the average
                temperature of an attribute will typically return 1 value.
                However, with an aggregationPeriod of day, you get the daily
                average of the temperature instead (more than one value
                assuming you had measurements across many days within the
                scope of your search result). aggrPeriod must be accompanied
                by an aggrMethod, and the aggrMethod will be applied to all
                the numeric attributes specified in attrs; the rest of the
                non-numerical attrs will be ignored. By default, the response
                is grouped by entity_id. See aggrScope to create aggregation
                across entities:

                Allowed values: year, month, day, hour, minute, second

            from_date (String):
                The starting date and time (inclusive) from which the context
                information is queried. Must be in ISO8601 format (e.g.,
                2018-01-05T15:44:34)
            to_date (String):
                The final date and time (inclusive) from which the context
                information is queried. Must be in ISO8601 format (e.g.,
                2018-01-05T15:44:34)
            last_n (int):
                Used to request only the last N values that satisfy the
                request conditions.
            limit (int): Maximum number of results to be retrieved.
                Default value : 10000
            offset (int):
                Offset to apply to the response results.
            georel (String):
                It specifies a spatial relationship between matching entities
                and a reference shape (geometry). This parameter is used to
                perform geographical queries with the same semantics as in the
                FIWARE-NGSI v2 Specification. Full details can be found in the
                Geographical Queries section of the specification:
                https://fiware.github.io/specifications/ngsiv2/stable/.
            geometry (String):
                Required if georel is specified.  point, line, polygon, box
            coords (String):
                Optional but required if georel is specified. This parameter
                defines the reference shape (geometry) in terms of WGS 84
                coordinates and has the same semantics as in the
                FIWARE-NGSI v2 Specification, except we only accept coordinates
                in decimal degrees---e.g. 40.714,-74.006 is okay, but not
                40 42' 51'',74 0' 21''. Full details can be found in the
                Geographical Queries section of the specification:
                https://fiware.github.io/specifications/ngsiv2/stable/.
            options (String): Key value pair options.

        Returns:
            TimeSeries
        """
        url = urljoin(self.base_url, f'v2/entities/{entity_id}')
        res_q = self.__query_builder(url=url,
                                     attrs=attrs,
                                     options=options,
                                     entity_type=entity_type,
                                     aggr_method=aggr_method,
                                     aggr_period=aggr_period,
                                     from_date=from_date,
                                     to_date=to_date,
                                     last_n=last_n,
                                     limit=limit,
                                     offset=offset,
                                     georel=georel,
                                     geometry=geometry,
                                     coords=coords)
        # merge response chunks
        res = TimeSeries.model_validate(res_q.popleft())
        for item in res_q:
            res.extend(TimeSeries.model_validate(item))

        return res

    # /entities/{entityId}/value
    def get_entity_values_by_id(self,
                                entity_id: str,
                                *,
                                attrs: str = None,
                                entity_type: str = None,
                                aggr_method: Union[str, AggrMethod] = None,
                                aggr_period: Union[str, AggrPeriod] = None,
                                from_date: str = None,
                                to_date: str = None,
                                last_n: int = None,
                                limit: int = 10000,
                                offset: int = None,
                                georel: str = None,
                                geometry: str = None,
                                coords: str = None,
                                options: str = None
                                ) -> TimeSeries:
        """
        History of N attributes (values only) of a given entity instance
        For example, query the average pressure, temperature and humidity (
        values only, no metadata) of this
        month in the weather station WS1.

        Args:
            entity_id (String): Entity id is required.
            attrs (String): Comma-separated list of attribute names
            entity_type (String): Comma-separated list of entity types whose
                data are to be included in the response.
            aggr_method (String): The function to apply to the raw data
                filtered. count, sum, avg, min, max
            aggr_period (String): year, month, day, hour, minute, second
            from_date (String): Starting date and time inclusive.
            to_date (String): Final date and time inclusive.
            last_n (int): Request only the last N values.
            limit (int): Maximum number of results to be retrieved.
                Default value : 10000
            offset (int): Offset for the results.
            georel (String): Geographical pattern
            geometry (String): Required if georel is specified.  point, line,
                polygon, box
            coords (String): Required if georel is specified.
                e.g. 40.714,-74.006
            options (String): Key value pair options.

        Returns:
            Response Model
        """
        url = urljoin(self.base_url, f'v2/entities/{entity_id}/value')
        res_q = self.__query_builder(url=url,
                                     attrs=attrs,
                                     options=options,
                                     entity_type=entity_type,
                                     aggr_method=aggr_method,
                                     aggr_period=aggr_period,
                                     from_date=from_date,
                                     to_date=to_date,
                                     last_n=last_n,
                                     limit=limit,
                                     offset=offset,
                                     georel=georel,
                                     geometry=geometry,
                                     coords=coords)

        # merge response chunks
        res = TimeSeries(entityId=entity_id, **res_q.popleft())
        for item in res_q:
            res.extend(TimeSeries(entityId=entity_id, **item))

        return res

    # /entities/{entityId}/attrs/{attrName}
    def get_entity_attr_by_id(self,
                              entity_id: str,
                              attr_name: str,
                              *,
                              entity_type: str = None,
                              aggr_method: Union[str, AggrMethod] = None,
                              aggr_period: Union[str, AggrPeriod] = None,
                              from_date: str = None,
                              to_date: str = None,
                              last_n: int = None,
                              limit: int = 10000,
                              offset: int = None,
                              georel: str = None,
                              geometry: str = None,
                              coords: str = None,
                              options: str = None
                              ) -> TimeSeries:
        """
        History of an attribute of a given entity instance
        For example, query max water level of the central tank throughout the
        last year. Queries can get more
        sophisticated with the use of filters and query attributes.

        Args:
            entity_id (String): Entity id is required.
            attr_name (String): The attribute name is required.
            entity_type (String): Comma-separated list of entity types whose
                data are to be included in the response.
            aggr_method (String): The function to apply to the raw data
                filtered. count, sum, avg, min, max
            aggr_period (String): year, month, day, hour, minute, second
            from_date (String): Starting date and time inclusive.
            to_date (String): Final date and time inclusive.
            last_n (int): Request only the last N values.
            limit (int): Maximum number of results to be retrieved.
                Default value : 10000
            offset (int): Offset for the results.
            georel (String): Geographical pattern
            geometry (String): Required if georel is specified.  point, line,
                polygon, box
            coords (String): Required if georel is specified.
                e.g. 40.714,-74.006
            options (String): Key value pair options.

        Returns:
            Response Model
        """
        url = urljoin(self.base_url, f'v2/entities/{entity_id}/attrs'
                                     f'/{attr_name}')
        req_q = self.__query_builder(url=url,
                                     entity_id=entity_id,
                                     options=options,
                                     entity_type=entity_type,
                                     aggr_method=aggr_method,
                                     aggr_period=aggr_period,
                                     from_date=from_date,
                                     to_date=to_date,
                                     last_n=last_n,
                                     limit=limit,
                                     offset=offset,
                                     georel=georel,
                                     geometry=geometry,
                                     coords=coords)

        # merge response chunks
        first = req_q.popleft()
        res = TimeSeries(entityId=entity_id,
                         index=first.get('index'),
                         attributes=[AttributeValues(**first)])
        for item in req_q:
            res.extend(TimeSeries(entityId=entity_id,
                                  index=item.get('index'),
                                  attributes=[AttributeValues(**item)]))

        return res

    # /entities/{entityId}/attrs/{attrName}/value
    def get_entity_attr_values_by_id(self,
                                     entity_id: str,
                                     attr_name: str,
                                     *,
                                     entity_type: str = None,
                                     aggr_method: Union[str, AggrMethod] = None,
                                     aggr_period: Union[str, AggrPeriod] = None,
                                     from_date: str = None,
                                     to_date: str = None,
                                     last_n: int = None,
                                     limit: int = 10000,
                                     offset: int = None,
                                     georel: str = None,
                                     geometry: str = None,
                                     coords: str = None,
                                     options: str = None
                                     ) -> TimeSeries:
        """
        History of an attribute (values only) of a given entity instance
        Similar to the previous, but focusing on the values regardless of the
        metadata.

        Args:
            entity_id (String): Entity id is required.
            attr_name (String): The attribute name is required.
            entity_type (String): Comma-separated list of entity types whose
                data are to be included in the response.
            aggr_method (String): The function to apply to the raw data
                filtered. count, sum, avg, min, max
            aggr_period (String): year, month, day, hour, minute, second
            from_date (String): Starting date and time inclusive.
            to_date (String): Final date and time inclusive.
            last_n (int): Request only the last N values.
            limit (int): Maximum number of results to be retrieved.
                Default value : 10000
            offset (int): Offset for the results.
            georel (String): Geographical pattern
            geometry (String): Required if georel is specified.  point, line,
                polygon, box
            coords (String): Required if georel is specified.
                e.g. 40.714,-74.006
            options (String): Key value pair options.

        Returns:
            Response Model
        """
        url = urljoin(self.base_url, f'v2/entities/{entity_id}/attrs'
                                     f'/{attr_name}/value')
        res_q = self.__query_builder(url=url,
                                     options=options,
                                     entity_type=entity_type,
                                     aggr_method=aggr_method,
                                     aggr_period=aggr_period,
                                     from_date=from_date,
                                     to_date=to_date,
                                     last_n=last_n,
                                     limit=limit,
                                     offset=offset,
                                     georel=georel,
                                     geometry=geometry,
                                     coords=coords)
        # merge response chunks
        first = res_q.popleft()
        res = TimeSeries(
            entityId=entity_id,
            index=first.get('index'),
            attributes=[AttributeValues(attrName=attr_name,
                                        values=first.get('values'))])
        for item in res_q:
            res.extend(
                TimeSeries(
                    entityId=entity_id,
                    index=item.get('index'),
                    attributes=[AttributeValues(attrName=attr_name,
                                                values=item.get('values'))]))

        return res

    # /types/{entityType}
    def get_entity_by_type(self,
                           entity_type: str,
                           *,
                           attrs: str = None,
                           entity_id: str = None,
                           id_pattern: str = None,
                           aggr_method: Union[str, AggrMethod] = None,
                           aggr_period: Union[str, AggrPeriod] = None,
                           from_date: str = None,
                           to_date: str = None,
                           last_n: int = None,
                           limit: int = 10000,
                           offset: int = None,
                           georel: str = None,
                           geometry: str = None,
                           coords: str = None,
                           options: str = None,
                           aggr_scope: Union[str, AggrScope] = None
                           ) -> List[TimeSeries]:
        """
        History of N attributes of N entities of the same type.
        For example, query the average pressure, temperature and humidity of
        this month in all the weather stations.
        """
        url = urljoin(self.base_url, f'v2/types/{entity_type}')
        res_q = self.__query_builder(url=url,
                                     entity_id=entity_id,
                                     id_pattern=id_pattern,
                                     attrs=attrs,
                                     options=options,
                                     aggr_method=aggr_method,
                                     aggr_period=aggr_period,
                                     from_date=from_date,
                                     to_date=to_date,
                                     last_n=last_n,
                                     limit=limit,
                                     offset=offset,
                                     georel=georel,
                                     geometry=geometry,
                                     coords=coords,
                                     aggr_scope=aggr_scope)

        # merge chunks of response
        res = [TimeSeries(entityType=entity_type, **item)
               for item in res_q.popleft().get('entities')]

        for chunk in res_q:
            chunk = [TimeSeries(entityType=entity_type, **item)
                     for item in chunk.get('entities')]
            for new, old in zip(chunk, res):
                old.extend(new)

        return res

    # /types/{entityType}/value
    def get_entity_values_by_type(self,
                                  entity_type: str,
                                  *,
                                  attrs: str = None,
                                  entity_id: str = None,
                                  id_pattern: str = None,
                                  aggr_method: Union[str, AggrMethod] = None,
                                  aggr_period: Union[str, AggrPeriod] = None,
                                  from_date: str = None,
                                  to_date: str = None,
                                  last_n: int = None,
                                  limit: int = 10000,
                                  offset: int = None,
                                  georel: str = None,
                                  geometry: str = None,
                                  coords: str = None,
                                  options: str = None,
                                  aggr_scope: Union[str, AggrScope] = None
                                  ) -> List[TimeSeries]:
        """
        History of N attributes (values only) of N entities of the same type.
        For example, query the average pressure, temperature and humidity (
        values only, no metadata) of this month in
        all the weather stations.
        """
        url = urljoin(self.base_url, f'v2/types/{entity_type}/value')
        res_q = self.__query_builder(url=url,
                                     entity_id=entity_id,
                                     id_pattern=id_pattern,
                                     attrs=attrs,
                                     options=options,
                                     entity_type=entity_type,
                                     aggr_method=aggr_method,
                                     aggr_period=aggr_period,
                                     from_date=from_date,
                                     to_date=to_date,
                                     last_n=last_n,
                                     limit=limit,
                                     offset=offset,
                                     georel=georel,
                                     geometry=geometry,
                                     coords=coords,
                                     aggr_scope=aggr_scope)
        # merge chunks of response
        res = [TimeSeries(entityType=entity_type, **item)
               for item in res_q.popleft().get('values')]

        for chunk in res_q:
            chunk = [TimeSeries(entityType=entity_type, **item)
                     for item in chunk.get('values')]
            for new, old in zip(chunk, res):
                old.extend(new)

        return res

    # /types/{entityType}/attrs/{attrName}
    def get_entity_attr_by_type(self,
                                entity_type: str,
                                attr_name: str,
                                *,
                                entity_id: str = None,
                                id_pattern: str = None,
                                aggr_method: Union[str, AggrMethod] = None,
                                aggr_period: Union[str, AggrPeriod] = None,
                                from_date: str = None,
                                to_date: str = None,
                                last_n: int = None,
                                limit: int = 10000,
                                offset: int = None,
                                georel: str = None,
                                geometry: str = None,
                                coords: str = None,
                                options: str = None,
                                aggr_scope: Union[str, AggrScope] = None
                                ) -> List[TimeSeries]:
        """
        History of an attribute of N entities of the same type.
        For example, query the pressure measurements of this month in all the
        weather stations. Note in the response,
        the index and values arrays are parallel. Also, when using
        aggrMethod, the aggregation is done by-entity
        instance. In this case, the index array is just the fromDate and
        toDate values user specified in the request
        (if any).

        Args:
            entity_type (String): Entity type is required.
            attr_name (String): The attribute name is required.
            entity_id (String): Comma-separated list of entity ids whose data
                are to be included in the response.
            aggr_method (String): The function to apply to the raw data
                filtered. count, sum, avg, min, max
            aggr_period (String): year, month, day, hour, minute, second
            aggr_scope (str): Optional. (This parameter is not yet supported).
                When the query results cover historical data for multiple
                entities instances, you can define the aggregation method to be
                applied for each entity instance [entity] or across
                them [global]
            from_date (String): Starting date and time inclusive.
            to_date (String): Final date and time inclusive.
            last_n (int): Request only the last N values.
            limit (int): Maximum number of results to be retrieved.
                Default value : 10000
            offset (int): Offset for the results.
            georel (String): Geographical pattern
            geometry (String): Required if georel is specified.  point, line,
                polygon, box
            coords (String): Required if georel is specified.
                e.g. 40.714,-74.006
            options (String): Key value pair options.

        Returns:
            Response Model
        """
        url = urljoin(self.base_url, f'v2/types/{entity_type}/attrs'
                                     f'/{attr_name}')
        res_q = self.__query_builder(url=url,
                                     entity_id=entity_id,
                                     id_pattern=id_pattern,
                                     options=options,
                                     entity_type=entity_type,
                                     aggr_method=aggr_method,
                                     aggr_period=aggr_period,
                                     from_date=from_date,
                                     to_date=to_date,
                                     last_n=last_n,
                                     limit=limit,
                                     offset=offset,
                                     georel=georel,
                                     geometry=geometry,
                                     coords=coords,
                                     aggr_scope=aggr_scope)

        # merge chunks of response
        first = res_q.popleft()
        res = [TimeSeries(index=item.get('index'),
                          entityType=entity_type,
                          entityId=item.get('entityId'),
                          attributes=[
                              AttributeValues(
                                  attrName=first.get('attrName'),
                                  values=item.get('values'))])
               for item in first.get('entities')]

        for chunk in res_q:
            chunk = [TimeSeries(index=item.get('index'),
                                entityType=entity_type,
                                entityId=item.get('entityId'),
                                attributes=[
                                    AttributeValues(
                                        attrName=chunk.get('attrName'),
                                        values=item.get('values'))])
                     for item in chunk.get('entities')]
            for new, old in zip(chunk, res):
                old.extend(new)

        return res

    # /types/{entityType}/attrs/{attrName}/value
    def get_entity_attr_values_by_type(self,
                                       entity_type: str,
                                       attr_name: str,
                                       *,
                                       entity_id: str = None,
                                       id_pattern: str = None,
                                       aggr_method: Union[
                                           str, AggrMethod] = None,
                                       aggr_period: Union[
                                           str, AggrPeriod] = None,
                                       from_date: str = None,
                                       to_date: str = None,
                                       last_n: int = None,
                                       limit: int = 10000,
                                       offset: int = None,
                                       georel: str = None,
                                       geometry: str = None,
                                       coords: str = None,
                                       options: str = None,
                                       aggr_scope: Union[str, AggrScope] = None
                                       ) -> List[TimeSeries]:
        """
        History of an attribute (values only) of N entities of the same type.
        For example, query the average pressure (values only, no metadata) of
        this month in all the weather stations.

        Args:
            aggr_scope:
            entity_type (String): Entity type is required.
            attr_name (String): The attribute name is required.
            entity_id (String): Comma-separated list of entity ids whose data
                are to be included in the response.
            aggr_method (String): The function to apply to the raw data
                filtered. count, sum, avg, min, max
            aggr_period (String): year, month, day, hour, minute, second
            aggr_scope (String):
            from_date (String): Starting date and time inclusive.
            to_date (String): Final date and time inclusive.
            last_n (int): Request only the last N values.
            limit (int): Maximum number of results to be retrieved.
                Default value : 10000
            offset (int): Offset for the results.
            georel (String): Geographical pattern
            geometry (String): Required if georel is specified.  point, line,
                polygon, box
            coords (String): Required if georel is specified.
                e.g. 40.714,-74.006
            options (String): Key value pair options.

        Returns:
            Response Model
        """
        url = urljoin(self.base_url, f'v2/types/{entity_type}/attrs/'
                                     f'{attr_name}/value')
        res_q = self.__query_builder(url=url,
                                     entity_id=entity_id,
                                     id_pattern=id_pattern,
                                     options=options,
                                     entity_type=entity_type,
                                     aggr_method=aggr_method,
                                     aggr_period=aggr_period,
                                     from_date=from_date,
                                     to_date=to_date,
                                     last_n=last_n,
                                     limit=limit,
                                     offset=offset,
                                     georel=georel,
                                     geometry=geometry,
                                     coords=coords,
                                     aggr_scope=aggr_scope)

        # merge chunks of response
        res = [TimeSeries(index=item.get('index'),
                          entityType=entity_type,
                          entityId=item.get('entityId'),
                          attributes=[
                              AttributeValues(attrName=attr_name,
                                              values=item.get('values'))])
               for item in res_q.popleft().get('values')]

        for chunk in res_q:
            chunk = [TimeSeries(index=item.get('index'),
                                entityType=entity_type,
                                entityId=item.get('entityId'),
                                attributes=[
                                    AttributeValues(attrName=attr_name,
                                                    values=item.get('values'))])
                     for item in chunk.get('values')]

            for new, old in zip(chunk, res):
                old.extend(new)

        return res<|MERGE_RESOLUTION|>--- conflicted
+++ resolved
@@ -184,54 +184,9 @@
                 used as a
             time index.
         """
-<<<<<<< HEAD
         raise DeprecationWarning("Subscription endpoint of Quantumleap API is "
                                  "deprecated, use the ORION subscription endpoint "
                                  "instead")
-=======
-        headers = self.headers.copy()
-        params = {}
-        url = urljoin(self.base_url, 'v2/subscribe')
-        validate_http_url(cb_url)
-        cb_url = urljoin(str(cb_url), 'v2')
-        params.update({'orionUrl': cb_url.encode('utf-8')})
-
-        validate_http_url(ql_url)
-        ql_url = urljoin(str(ql_url), 'v2')
-        params.update({'quantumleapUrl': ql_url.encode('utf-8')})
-
-        if entity_type:
-            params.update({'entityType': entity_type})
-        if entity_id:
-            params.update({'entityId': entity_id})
-        if id_pattern:
-            params.update({'idPattern': id_pattern})
-        if attributes:
-            params.update({'attributes': attributes})
-        if observed_attributes:
-            params.update({'observedAttributes': observed_attributes})
-        if notified_attributes:
-            params.update({'notifiedAttributes': notified_attributes})
-        if throttling or throttling == 0:
-            if throttling >= 0 and type(throttling) == int:
-                params.update({'throttling': throttling})
-            else:
-                raise TypeError("Throttling must be a positive integer or zero")
-        if time_index_attribute:
-            params.update({'timeIndexAttribute': time_index_attribute})
-
-        try:
-            res = self.post(url=url, headers=headers, params=params)
-            if res.ok:
-                msg = "Subscription created successfully!"
-                self.logger.info(msg)
-
-            res.raise_for_status()
-        except requests.exceptions.RequestException as err:
-            msg = "Could not create subscription."
-            self.log_error(err=err, msg=msg)
-            raise
->>>>>>> ebd3caa2
 
     def delete_entity(self, entity_id: str,
                       entity_type: Optional[str] = None) -> str:
