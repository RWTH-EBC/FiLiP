--- conflicted
+++ resolved
@@ -1141,6 +1141,7 @@
         
         return list(res)
    
+
     # v2/attrs/{attr_name}
     def get_entity_by_attr_name(self, *,
                                 attr_name: str,
@@ -1149,7 +1150,7 @@
                                 to_date: str = None,
                                 limit: int = None,
                                 offset: int = None
-                                ) -> List[TimeSeries]:
+                                ) -> List[TimeSeriesEntities]:
         """
         Get list of all entities containing this attribute name, as well as
         getting the index and values of this attribute in every corresponding
@@ -1182,6 +1183,7 @@
                                    to_date=to_date,
                                    limit=limit,
                                    offset=offset)
+
         first = res_q.popleft()
         res = self.transform_attr_response_model(first)
 
@@ -1189,7 +1191,6 @@
             chunk = self.transform_attr_response_model(chunk)
             for new, old in zip(chunk, res):
                 old.extend(new)
-<<<<<<< HEAD
         
         return list(res)
         
@@ -1207,218 +1208,4 @@
                                                              values=entity.get("values"))]),
                              entity_group.get("entities"))
             res.append(timeseries)
-        return chain.from_iterable(res)
-    
-        
-       
-=======
-
-        return res
-
-    # v2/attrs
-    def get_entity_by_attrs(self, *,
-                            entity_type: str = None,
-                            from_date: str = None,
-                            to_date: str = None,
-                            limit: int = None,
-                            offset: int = None
-                            ) -> List[TimeSeriesAttrHeader]:
-        """
-        Get list of timeseries data grouped by each existing attribute name.
-        The timeseries data include all entities corresponding to each
-        attribute name as well as the index and values of this attribute in
-        this entity.
-
-        Args:
-            entity_type (str): Comma-separated list of entity types whose data
-                are to be included in the response. Use only one (no comma)
-                when required. If used to resolve ambiguity for the given
-                entityId, make sure the given entityId exists for this
-                entityType.
-            from_date (str): The starting date and time (inclusive) from which
-                the context information is queried. Must be in ISO8601 format
-                (e.g., 2018-01-05T15:44:34)
-            to_date (str): The final date and time (inclusive) from which the
-                context information is queried. Must be in ISO8601 format
-                (e.g., 2018-01-05T15:44:34).
-            limit (int): Maximum number of results to be retrieved.
-                Default value : 10000
-            offset (int): Offset for the results.
-
-        Returns:
-            List of TimeSeriesEntities
-        """
-        url = urljoin(self.base_url, 'v2/attrs')
-        res = self.__query_builder(url=url,
-                                   entity_type=entity_type,
-                                   from_date=from_date,
-                                   to_date=to_date,
-                                   limit=limit,
-                                   offset=offset)
-        return [TimeSeriesAttrHeader(
-            attrName=attr_item.get('attrName'),
-            types=[TimeSeriesEntities(
-                entityType=entities_item.get('entityType'),
-                entities=[EntityValues(
-                    entityId=entity.get('entityId'),
-                    index=entity.get('index'),
-                    values=entity.get('values'))
-                    for entity in entities_item.get('entities')])
-                for entities_item in attr_item.get('types')])
-            for attr_item in res.get('attrs')]
-
-    # v2/attrs/{attr_name}
-    def get_entity_by_attr_name(self, *,
-                                attr_name: str,
-                                entity_type: str = None,
-                                from_date: str = None,
-                                to_date: str = None,
-                                limit: int = None,
-                                offset: int = None
-                                ) -> List[TimeSeriesEntities]:
-        """
-        Get list of all entities containing this attribute name, as well as
-        getting the index and values of this attribute in every corresponding
-        entity.
-
-        Args:
-            attr_name (str): The attribute name in interest.
-            entity_type (str): Comma-separated list of entity types whose data
-                are to be included in the response. Use only one (no comma)
-                when required. If used to resolve ambiguity for the given
-                entityId, make sure the given entityId exists for this
-                entityType.
-            from_date (str): The starting date and time (inclusive) from which
-                the context information is queried. Must be in ISO8601 format
-                (e.g., 2018-01-05T15:44:34)
-            to_date (str): The final date and time (inclusive) from which the
-                context information is queried. Must be in ISO8601 format
-                (e.g., 2018-01-05T15:44:34).
-            limit (int): Maximum number of results to be retrieved.
-                Default value : 10000
-            offset (int): Offset for the results.
-
-        Returns:
-            List of TimeSeriesEntities
-        """
-        url = urljoin(self.base_url, f'/v2/attrs/{attr_name}')
-        res = self.__query_builder(url=url,
-                                   entity_type=entity_type,
-                                   from_date=from_date,
-                                   to_date=to_date,
-                                   limit=limit,
-                                   offset=offset,
-                                   georel=georel,
-                                   geometry=geometry,
-                                   coords=coords,
-                                   aggr_scope=aggr_scope)
-        return [TimeSeries(index=item.get('index'),
-                           entityType=entity_type,
-                           entityId=item.get('entityId'),
-                           attributes=[
-                               AttributeValues(attrName=attr_name,
-                                               values=item.get('values'))])
-                for item in res.get('values')]
-
-    # v2/attrs
-    def get_entity_by_attrs(self, *,
-                            entity_type: str = None,
-                            from_date: str = None,
-                            to_date: str = None,
-                            limit: int = None,
-                            offset: int = None
-                            ) -> List[TimeSeriesAttrHeader]:
-        """
-        Get list of timeseries data grouped by each existing attribute name.
-        The timeseries data include all entities corresponding to each
-        attribute name as well as the index and values of this attribute in
-        this entity.
-
-        Args:
-            entity_type (str): Comma-separated list of entity types whose data
-                are to be included in the response. Use only one (no comma)
-                when required. If used to resolve ambiguity for the given
-                entityId, make sure the given entityId exists for this
-                entityType.
-            from_date (str): The starting date and time (inclusive) from which
-                the context information is queried. Must be in ISO8601 format
-                (e.g., 2018-01-05T15:44:34)
-            to_date (str): The final date and time (inclusive) from which the
-                context information is queried. Must be in ISO8601 format
-                (e.g., 2018-01-05T15:44:34).
-            limit (int): Maximum number of results to be retrieved.
-                Default value : 10000
-            offset (int): Offset for the results.
-
-        Returns:
-            List of TimeSeriesEntities
-        """
-        url = urljoin(self.base_url, 'v2/attrs')
-        res = self.__query_builder(url=url,
-                                   entity_type=entity_type,
-                                   from_date=from_date,
-                                   to_date=to_date,
-                                   limit=limit,
-                                   offset=offset)
-        return [TimeSeriesAttrHeader(
-            attrName=attr_item.get('attrName'),
-            types=[TimeSeriesEntities(
-                entityType=entities_item.get('entityType'),
-                entities=[EntityValues(
-                    entityId=entity.get('entityId'),
-                    index=entity.get('index'),
-                    values=entity.get('values'))
-                    for entity in entities_item.get('entities')])
-                for entities_item in attr_item.get('types')])
-            for attr_item in res.get('attrs')]
-
-    # v2/attrs/{attr_name}
-    def get_entity_by_attr_name(self, *,
-                                attr_name: str,
-                                entity_type: str = None,
-                                from_date: str = None,
-                                to_date: str = None,
-                                limit: int = None,
-                                offset: int = None
-                                ) -> List[TimeSeriesEntities]:
-        """
-        Get list of all entities containing this attribute name, as well as
-        getting the index and values of this attribute in every corresponding
-        entity.
-
-        Args:
-            attr_name (str): The attribute name in interest.
-            entity_type (str): Comma-separated list of entity types whose data
-                are to be included in the response. Use only one (no comma)
-                when required. If used to resolve ambiguity for the given
-                entityId, make sure the given entityId exists for this
-                entityType.
-            from_date (str): The starting date and time (inclusive) from which
-                the context information is queried. Must be in ISO8601 format
-                (e.g., 2018-01-05T15:44:34)
-            to_date (str): The final date and time (inclusive) from which the
-                context information is queried. Must be in ISO8601 format
-                (e.g., 2018-01-05T15:44:34).
-            limit (int): Maximum number of results to be retrieved.
-                Default value : 10000
-            offset (int): Offset for the results.
-
-        Returns:
-            List of TimeSeriesEntities
-        """
-        url = urljoin(self.base_url, f'/v2/attrs/{attr_name}')
-        res = self.__query_builder(url=url,
-                                   entity_type=entity_type,
-                                   from_date=from_date,
-                                   to_date=to_date,
-                                   limit=limit,
-                                   offset=offset)
-        return [TimeSeriesEntities(
-                entityType=entities_item.get('entityType'),
-                entities=[EntityValues(
-                    entityId=entity.get('entityId'),
-                    index=entity.get('index'),
-                    values=entity.get('values'))
-                    for entity in entities_item.get('entities')])
-                for entities_item in res.get('types')]
->>>>>>> d15278da
+        return chain.from_iterable(res)