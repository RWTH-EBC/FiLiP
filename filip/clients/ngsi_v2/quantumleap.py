"""
TimeSeries Module for QuantumLeap API Client
"""

import logging
import time
from math import inf
from collections import deque
from itertools import count, chain
from typing import Dict, List, Union, Deque, Optional
from urllib.parse import urljoin
import requests
from pydantic import AnyHttpUrl
from pydantic.type_adapter import TypeAdapter
from filip import settings
from filip.clients.base_http_client import BaseHttpClient
from filip.models.base import FiwareHeader
from filip.models.ngsi_v2.subscriptions import Message
<<<<<<< HEAD
from filip.models.ngsi_v2.timeseries import \
    AggrPeriod, \
    AggrMethod, \
    AggrScope, \
    AttributeValues, \
    TimeSeries, \
    TimeSeriesHeader
from filip.clients.exceptions import BaseHttpClientException
=======
from filip.models.ngsi_v2.timeseries import (
    AggrPeriod,
    AggrMethod,
    AggrScope,
    AttributeValues,
    TimeSeries,
    TimeSeriesHeader,
)
>>>>>>> db796b89


logger = logging.getLogger(__name__)


class QuantumLeapClient(BaseHttpClient):
    """
    Implements functions to use the FIWARE's QuantumLeap, which subscribes to an
    Orion Context Broker and stores the subscription data in a time series
    database (CrateDB). Further Information:
    https://smartsdk.github.io/ngsi-timeseries-api/#quantumleap
    https://app.swaggerhub.com/apis/heikkilv/quantumleap-api/

    Args:
        url: url of the quantumleap service
        session (Optional):
        fiware_header:
        **kwargs:
    """

    def __init__(
        self,
        url: str = None,
        *,
        session: requests.Session = None,
        fiware_header: FiwareHeader = None,
        **kwargs,
    ):
        # set service url
        url = url or settings.QL_URL
        super().__init__(
            url=url, session=session, fiware_header=fiware_header, **kwargs
        )

    # META API ENDPOINTS
    def get_version(self) -> Dict:
        """
        Gets version of QuantumLeap-Service.

        Returns:
            Dictionary with response
        """
        url = urljoin(self.base_url, "version")
        try:
            res = self.get(url=url, headers=self.headers)
            if res.ok:
                return res.json()
            res.raise_for_status()
        except requests.exceptions.RequestException as err:
            self.logger.error(err)
            raise BaseHttpClientException(message=err.response.text, response=err.response) from err

    def get_health(self) -> Dict:
        """
        This endpoint is intended for administrators of QuantumLeap. Using the
        information returned by this endpoint they can diagnose problems in the
        service or its dependencies. This information is also useful for cloud
        tools such as orchestrators and load balancers with rules based on
        health-checks. Due to the lack of a standardized response format, we
        base the implementation on the draft of
        https://inadarei.github.io/rfc-healthcheck/

        Returns:
            Dictionary with response
        """
        url = urljoin(self.base_url, "health")
        try:
            res = self.get(url=url, headers=self.headers)
            if res.ok:
                return res.json()
            res.raise_for_status()
        except requests.exceptions.RequestException as err:
            self.logger.error(err)
            raise BaseHttpClientException(message=err.response.text, response=err.response) from err

    def post_config(self):
        """
        (To Be Implemented) Customize your persistence configuration to
        better suit your needs.
        """
        raise NotImplementedError("Endpoint to be implemented..")

    # INPUT API ENDPOINTS
    def post_notification(self, notification: Message):
        """
        Notify QuantumLeap the arrival of a new NGSI notification.

        Args:
            notification: Notification Message Object
        """
        url = urljoin(self.base_url, "v2/notify")
        headers = self.headers.copy()
        data = []
        for entity in notification.data:
            data.append(entity.model_dump(exclude_none=True))
        data_set = {"data": data, "subscriptionId": notification.subscriptionId}

        try:
            res = self.post(url=url, headers=headers, json=data_set)
            if res.ok:
                self.logger.debug(res.text)
            else:
                res.raise_for_status()
        except requests.exceptions.RequestException as err:
            msg = (
                f"Could not post notification for subscription id "
                f"{notification.subscriptionId}"
            )
            self.log_error(err=err, msg=msg)
            raise BaseHttpClientException(message=msg, response=err.response) from err

    def post_subscription(
        self,
        cb_url: Union[AnyHttpUrl, str],
        ql_url: Union[AnyHttpUrl, str],
        entity_type: str = None,
        entity_id: str = None,
        id_pattern: str = None,
        attributes: str = None,
        observed_attributes: str = None,
        notified_attributes: str = None,
        throttling: int = None,
        time_index_attribute: str = None,
    ):
        """
        Subscribe QL to process Orion notifications of certain type.
        This endpoint simplifies the creation of the subscription in orion
        that will generate the notifications to be consumed by QuantumLeap in
        order to save historical records. If you want an advanced specification
        of the notifications, you can always create the subscription in orion
        at your will. This endpoint just aims to simplify the common use case.

        Args:
            cb_url:
                url of the context broker
            ql_url:
                The url where Orion can reach QuantumLeap. Do not include
                specific paths.
            entity_type (String):
                The type of entities for which to create a
                subscription, so as to persist historical data of entities of
                this type.
            entity_id (String):
                Id of the entity to track. If specified, it
                takes precedence over the idPattern parameter.
            id_pattern (String): The pattern covering the entity ids for which
                to subscribe. If not specified, QL will track all entities of
                the specified type.
            attributes (String): Comma-separated list of attribute names to
                track.
            observed_attributes (String): Comma-separated list of attribute
                names to track.
            notified_attributes (String): Comma-separated list of attribute
                names to be used to restrict the data of which QL will keep a
                history.
            throttling (int): Minimal period of time in seconds which must
                elapse between two consecutive notifications.
            time_index_attribute (String): The name of a custom attribute to be
                used as a
            time index.
        """
        raise DeprecationWarning(
            "Subscription endpoint of Quantumleap API is "
            "deprecated, use the ORION subscription endpoint "
            "instead"
        )

    def delete_entity(self, entity_id: str, entity_type: Optional[str] = None) -> str:
        """
        Given an entity (with type and id), delete all its historical records.

        Args:
            entity_id (String): Entity id is required.
            entity_type (Optional[String]): Entity type if entity_id alone
                can not uniquely define the entity.

        Raises:
            RequestException, if entity was not found
            Exception, if deleting was not successful

        Returns:
            The entity_id of entity that is deleted.
        """
        url = urljoin(self.base_url, f"v2/entities/{entity_id}")
        headers = self.headers.copy()
        if entity_type is not None:
            params = {"type": entity_type}
        else:
            params = {}

        # The deletion does not always resolves in a success even if an ok is
        # returned.
        # Try to delete multiple times with incrementing waits.
        # If the entity is no longer found the methode returns with a success
        # If the deletion attempt fails after the 10th try, raise an
        # Exception: it could not be deleted
        counter = 0
        while counter < 10:
            self.delete(url=url, headers=headers, params=params)
            try:
                self.get_entity_by_id(entity_id=entity_id, entity_type=entity_type)
            except requests.exceptions.RequestException as err:
                self.logger.info("Entity id '%s' successfully deleted!", entity_id)
                return entity_id
            time.sleep(counter * 5)
            counter += 1

        msg = f"Could not delete QL entity of id {entity_id}"
        logger.error(msg=msg)
        raise Exception(msg)

    def delete_entity_type(self, entity_type: str) -> str:
        """
        Given an entity type, delete all the historical records of all
        entities of such type.
        Args:
            entity_type (String): Type of entities data to be deleted.
        Returns:
            Entity type of the entities deleted.
        """
        url = urljoin(self.base_url, f"v2/types/{entity_type}")
        headers = self.headers.copy()
        try:
            res = self.delete(url=url, headers=headers)
            if res.ok:
                self.logger.info(
                    "Entities of type '%s' successfully deleted!", entity_type
                )
                return entity_type
            res.raise_for_status()
        except requests.exceptions.RequestException as err:
            msg = f"Could not delete entities of type {entity_type}"
            self.log_error(err=err, msg=msg)
            raise BaseHttpClientException(message=msg, response=err.response) from err

    # QUERY API ENDPOINTS
    def __query_builder(
        self,
        url,
        *,
        entity_id: str = None,
        id_pattern: str = None,
        options: str = None,
        entity_type: str = None,
        aggr_method: Union[str, AggrMethod] = None,
        aggr_period: Union[str, AggrPeriod] = None,
        from_date: str = None,
        to_date: str = None,
        last_n: int = None,
        limit: int = 10000,
        offset: int = 0,
        georel: str = None,
        geometry: str = None,
        coords: str = None,
        attrs: str = None,
        aggr_scope: Union[str, AggrScope] = None,
    ) -> Deque[Dict]:
        """
        Private Function to call respective API endpoints, chops large
        requests into multiple single requests and merges the
        responses

        Args:
            url:
            entity_id:
            options:
            entity_type:
            aggr_method:
            aggr_period:
            from_date:
            to_date:
            last_n:
            limit:
                Maximum number of results to retrieve in a single response.
            offset:
                Offset to apply to the response results. For example, if the
                query was to return 10 results and you use an offset of 1, the
                response will return the last 9 values. Make sure you don't
                give more offset than the number of results.
            georel:
            geometry:
            coords:
            attrs:
            aggr_scope:
            id_pattern (str): The pattern covering the entity ids for which
                to subscribe. The pattern follow regular expressions (POSIX
                Extendede) e.g. ".*", "Room.*". Detail information:
                https://en.wikibooks.org/wiki/Regular_Expressions/POSIX-Extended_Regular_Expressions

        Returns:
            Dict
        """
        assert (
            id_pattern is None or entity_id is None
        ), "Cannot have both id and idPattern as parameter."
        params = {}
        headers = self.headers.copy()
        max_records_per_request = 10000
        # create a double ending queue
        res_q: Deque[Dict] = deque([])

        if options:
            params.update({"options": options})
        if entity_type:
            params.update({"type": entity_type})
        if aggr_method:
            aggr_method = AggrMethod(aggr_method)
            params.update({"aggrMethod": aggr_method.value})
        if aggr_period:
            aggr_period = AggrPeriod(aggr_period)
            params.update({"aggrPeriod": aggr_period.value})
        if from_date:
            params.update({"fromDate": from_date})
        if to_date:
            params.update({"toDate": to_date})
        # These values are required for the integrated pagination mechanism
        # maximum items per request
        if limit is None:
            limit = inf
        if offset is None:
            offset = 0
        if georel:
            params.update({"georel": georel})
        if coords:
            params.update({"coords": coords})
        if geometry:
            params.update({"geometry": geometry})
        if attrs:
            params.update({"attrs": attrs})
        if aggr_scope:
            aggr_scope = AggrScope(aggr_scope)
            params.update({"aggr_scope": aggr_scope.value})
        if entity_id:
            params.update({"id": entity_id})
        if id_pattern:
            params.update({"idPattern": id_pattern})

        # This loop will chop large requests into smaller junks.
        # The individual functions will then merge the final response models
        for i in count(0, max_records_per_request):
            try:
                params["offset"] = offset + i

                params["limit"] = min(limit - i, max_records_per_request)
                if params["limit"] <= 0:
                    break

                if last_n:
                    params["lastN"] = min(last_n - i, max_records_per_request)
                    if params["lastN"] <= 0:
                        break

                res = self.get(url=url, params=params, headers=headers)

                if res.ok:
                    self.logger.debug("Received: %s", res.json())

                    # revert append direction when using last_n
                    if last_n:
                        res_q.appendleft(res.json())
                    else:
                        res_q.append(res.json())
                res.raise_for_status()

            except requests.exceptions.RequestException as err:
                if (
                    err.response.status_code == 404
                    and err.response.json().get("error") == "Not Found"
                    and len(res_q) > 0
                ):
                    break
                else:
                    msg = "Could not load entity data"
                    self.log_error(err=err, msg=msg)
                    raise BaseHttpClientException(message=msg, response=err.response) from err

        self.logger.info("Successfully retrieved entity data")
        return res_q

    # v2/entities
    def get_entities(
        self,
        *,
        entity_type: str = None,
        id_pattern: str = None,
        from_date: str = None,
        to_date: str = None,
        limit: int = 10000,
        offset: int = None,
    ) -> List[TimeSeriesHeader]:
        """
        Get list of all available entities and their context information
        about EntityType and last update date.

        Args:
            entity_type (str): Comma-separated list of entity types whose data
                are to be included in the response. Use only one (no comma)
                when required. If used to resolve ambiguity for the given
                entityId, make sure the given entityId exists for this
                entityType.
            id_pattern (str): The pattern covering the entity ids for which
                to subscribe. The pattern follow regular expressions (POSIX
                Extendede) e.g. ".*", "Room.*". Detail information:
                https://en.wikibooks.org/wiki/Regular_Expressions/POSIX-Extended_Regular_Expressions
            from_date (str): The starting date and time (inclusive) from which
                the context information is queried. Must be in ISO8601 format
                (e.g., 2018-01-05T15:44:34)
            to_date (str): The final date and time (inclusive) from which the
                context information is queried. Must be in ISO8601 format
                (e.g., 2018-01-05T15:44:34).
            limit (int): Maximum number of results to be retrieved.
                Default value : 10000
            offset (int): Offset for the results.

        Returns:
            List of TimeSeriesHeader
        """
        url = urljoin(self.base_url, "v2/entities")
        res = self.__query_builder(
            url=url,
            id_pattern=id_pattern,
            entity_type=entity_type,
            from_date=from_date,
            to_date=to_date,
            limit=limit,
            offset=offset,
        )

        ta = TypeAdapter(List[TimeSeriesHeader])
        return ta.validate_python(res[0])

    # /entities/{entityId}
    def get_entity_by_id(
        self,
        entity_id: str,
        *,
        attrs: str = None,
        entity_type: str = None,
        aggr_method: Union[str, AggrMethod] = None,
        aggr_period: Union[str, AggrPeriod] = None,
        from_date: str = None,
        to_date: str = None,
        last_n: int = None,
        limit: int = 10000,
        offset: int = None,
        georel: str = None,
        geometry: str = None,
        coords: str = None,
        options: str = None,
    ) -> TimeSeries:
        """
        History of N attributes of a given entity instance
        For example, query max water level of the central tank throughout the
        last year. Queries can get more
        sophisticated with the use of filters and query attributes.

        Args:
            entity_id (String): Entity id is required.
            attrs (String):
                Comma-separated list of attribute names whose data are to be
                included in the response. The attributes are retrieved in the
                order specified by this parameter. If not specified, all
                attributes are included in the response in arbitrary order.
            entity_type (String): Comma-separated list of entity types whose
                data are to be included in the response.
            aggr_method (String):
                The function to apply to the raw data filtered by the query
                parameters. If not given, the returned data are the same raw
                inserted data.

                Allowed values: count, sum, avg, min, max
            aggr_period (String):
                If not defined, the aggregation will apply to all the values
                contained in the search result. If defined, the aggregation
                function will instead be applied N times, once for each
                period, and all those results will be considered for the
                response. For example, a query asking for the average
                temperature of an attribute will typically return 1 value.
                However, with an aggregationPeriod of day, you get the daily
                average of the temperature instead (more than one value
                assuming you had measurements across many days within the
                scope of your search result). aggrPeriod must be accompanied
                by an aggrMethod, and the aggrMethod will be applied to all
                the numeric attributes specified in attrs; the rest of the
                non-numerical attrs will be ignored. By default, the response
                is grouped by entity_id. See aggrScope to create aggregation
                across entities:

                Allowed values: year, month, day, hour, minute, second

            from_date (String):
                The starting date and time (inclusive) from which the context
                information is queried. Must be in ISO8601 format (e.g.,
                2018-01-05T15:44:34)
            to_date (String):
                The final date and time (inclusive) from which the context
                information is queried. Must be in ISO8601 format (e.g.,
                2018-01-05T15:44:34)
            last_n (int):
                Used to request only the last N values that satisfy the
                request conditions.
            limit (int): Maximum number of results to be retrieved.
                Default value : 10000
            offset (int):
                Offset to apply to the response results.
            georel (String):
                It specifies a spatial relationship between matching entities
                and a reference shape (geometry). This parameter is used to
                perform geographical queries with the same semantics as in the
                FIWARE-NGSI v2 Specification. Full details can be found in the
                Geographical Queries section of the specification:
                https://fiware.github.io/specifications/ngsiv2/stable/.
            geometry (String):
                Required if georel is specified.  point, line, polygon, box
            coords (String):
                Optional but required if georel is specified. This parameter
                defines the reference shape (geometry) in terms of WGS 84
                coordinates and has the same semantics as in the
                FIWARE-NGSI v2 Specification, except we only accept coordinates
                in decimal degrees---e.g. 40.714,-74.006 is okay, but not
                40 42' 51'',74 0' 21''. Full details can be found in the
                Geographical Queries section of the specification:
                https://fiware.github.io/specifications/ngsiv2/stable/.
            options (String): Key value pair options.

        Returns:
            TimeSeries
        """
        url = urljoin(self.base_url, f"v2/entities/{entity_id}")
        res_q = self.__query_builder(
            url=url,
            attrs=attrs,
            options=options,
            entity_type=entity_type,
            aggr_method=aggr_method,
            aggr_period=aggr_period,
            from_date=from_date,
            to_date=to_date,
            last_n=last_n,
            limit=limit,
            offset=offset,
            georel=georel,
            geometry=geometry,
            coords=coords,
        )
        # merge response chunks
        res = TimeSeries.model_validate(res_q.popleft())
        for item in res_q:
            res.extend(TimeSeries.model_validate(item))

        return res

    # /entities/{entityId}/value
    def get_entity_values_by_id(
        self,
        entity_id: str,
        *,
        attrs: str = None,
        entity_type: str = None,
        aggr_method: Union[str, AggrMethod] = None,
        aggr_period: Union[str, AggrPeriod] = None,
        from_date: str = None,
        to_date: str = None,
        last_n: int = None,
        limit: int = 10000,
        offset: int = None,
        georel: str = None,
        geometry: str = None,
        coords: str = None,
        options: str = None,
    ) -> TimeSeries:
        """
        History of N attributes (values only) of a given entity instance
        For example, query the average pressure, temperature and humidity (
        values only, no metadata) of this
        month in the weather station WS1.

        Args:
            entity_id (String): Entity id is required.
            attrs (String): Comma-separated list of attribute names
            entity_type (String): Comma-separated list of entity types whose
                data are to be included in the response.
            aggr_method (String): The function to apply to the raw data
                filtered. count, sum, avg, min, max
            aggr_period (String): year, month, day, hour, minute, second
            from_date (String): Starting date and time inclusive.
            to_date (String): Final date and time inclusive.
            last_n (int): Request only the last N values.
            limit (int): Maximum number of results to be retrieved.
                Default value : 10000
            offset (int): Offset for the results.
            georel (String): Geographical pattern
            geometry (String): Required if georel is specified.  point, line,
                polygon, box
            coords (String): Required if georel is specified.
                e.g. 40.714,-74.006
            options (String): Key value pair options.

        Returns:
            Response Model
        """
        url = urljoin(self.base_url, f"v2/entities/{entity_id}/value")
        res_q = self.__query_builder(
            url=url,
            attrs=attrs,
            options=options,
            entity_type=entity_type,
            aggr_method=aggr_method,
            aggr_period=aggr_period,
            from_date=from_date,
            to_date=to_date,
            last_n=last_n,
            limit=limit,
            offset=offset,
            georel=georel,
            geometry=geometry,
            coords=coords,
        )

        # merge response chunks
        res = TimeSeries(entityId=entity_id, **res_q.popleft())
        for item in res_q:
            res.extend(TimeSeries(entityId=entity_id, **item))

        return res

    # /entities/{entityId}/attrs/{attrName}
    def get_entity_attr_by_id(
        self,
        entity_id: str,
        attr_name: str,
        *,
        entity_type: str = None,
        aggr_method: Union[str, AggrMethod] = None,
        aggr_period: Union[str, AggrPeriod] = None,
        from_date: str = None,
        to_date: str = None,
        last_n: int = None,
        limit: int = 10000,
        offset: int = None,
        georel: str = None,
        geometry: str = None,
        coords: str = None,
        options: str = None,
    ) -> TimeSeries:
        """
        History of an attribute of a given entity instance
        For example, query max water level of the central tank throughout the
        last year. Queries can get more
        sophisticated with the use of filters and query attributes.

        Args:
            entity_id (String): Entity id is required.
            attr_name (String): The attribute name is required.
            entity_type (String): Comma-separated list of entity types whose
                data are to be included in the response.
            aggr_method (String): The function to apply to the raw data
                filtered. count, sum, avg, min, max
            aggr_period (String): year, month, day, hour, minute, second
            from_date (String): Starting date and time inclusive.
            to_date (String): Final date and time inclusive.
            last_n (int): Request only the last N values.
            limit (int): Maximum number of results to be retrieved.
                Default value : 10000
            offset (int): Offset for the results.
            georel (String): Geographical pattern
            geometry (String): Required if georel is specified.  point, line,
                polygon, box
            coords (String): Required if georel is specified.
                e.g. 40.714,-74.006
            options (String): Key value pair options.

        Returns:
            Response Model
        """
        url = urljoin(self.base_url, f"v2/entities/{entity_id}/attrs" f"/{attr_name}")
        req_q = self.__query_builder(
            url=url,
            entity_id=entity_id,
            options=options,
            entity_type=entity_type,
            aggr_method=aggr_method,
            aggr_period=aggr_period,
            from_date=from_date,
            to_date=to_date,
            last_n=last_n,
            limit=limit,
            offset=offset,
            georel=georel,
            geometry=geometry,
            coords=coords,
        )

        # merge response chunks
        first = req_q.popleft()
        res = TimeSeries(
            entityId=entity_id,
            index=first.get("index"),
            attributes=[AttributeValues(**first)],
        )
        for item in req_q:
            res.extend(
                TimeSeries(
                    entityId=entity_id,
                    index=item.get("index"),
                    attributes=[AttributeValues(**item)],
                )
            )

        return res

    # /entities/{entityId}/attrs/{attrName}/value
    def get_entity_attr_values_by_id(
        self,
        entity_id: str,
        attr_name: str,
        *,
        entity_type: str = None,
        aggr_method: Union[str, AggrMethod] = None,
        aggr_period: Union[str, AggrPeriod] = None,
        from_date: str = None,
        to_date: str = None,
        last_n: int = None,
        limit: int = 10000,
        offset: int = None,
        georel: str = None,
        geometry: str = None,
        coords: str = None,
        options: str = None,
    ) -> TimeSeries:
        """
        History of an attribute (values only) of a given entity instance
        Similar to the previous, but focusing on the values regardless of the
        metadata.

        Args:
            entity_id (String): Entity id is required.
            attr_name (String): The attribute name is required.
            entity_type (String): Comma-separated list of entity types whose
                data are to be included in the response.
            aggr_method (String): The function to apply to the raw data
                filtered. count, sum, avg, min, max
            aggr_period (String): year, month, day, hour, minute, second
            from_date (String): Starting date and time inclusive.
            to_date (String): Final date and time inclusive.
            last_n (int): Request only the last N values.
            limit (int): Maximum number of results to be retrieved.
                Default value : 10000
            offset (int): Offset for the results.
            georel (String): Geographical pattern
            geometry (String): Required if georel is specified.  point, line,
                polygon, box
            coords (String): Required if georel is specified.
                e.g. 40.714,-74.006
            options (String): Key value pair options.

        Returns:
            Response Model
        """
        url = urljoin(
            self.base_url, f"v2/entities/{entity_id}/attrs" f"/{attr_name}/value"
        )
        res_q = self.__query_builder(
            url=url,
            options=options,
            entity_type=entity_type,
            aggr_method=aggr_method,
            aggr_period=aggr_period,
            from_date=from_date,
            to_date=to_date,
            last_n=last_n,
            limit=limit,
            offset=offset,
            georel=georel,
            geometry=geometry,
            coords=coords,
        )
        # merge response chunks
        first = res_q.popleft()
        res = TimeSeries(
            entityId=entity_id,
            index=first.get("index"),
            attributes=[
                AttributeValues(attrName=attr_name, values=first.get("values"))
            ],
        )
        for item in res_q:
            res.extend(
                TimeSeries(
                    entityId=entity_id,
                    index=item.get("index"),
                    attributes=[
                        AttributeValues(attrName=attr_name, values=item.get("values"))
                    ],
                )
            )

        return res

    # /types/{entityType}
    def get_entity_by_type(
        self,
        entity_type: str,
        *,
        attrs: str = None,
        entity_id: str = None,
        id_pattern: str = None,
        aggr_method: Union[str, AggrMethod] = None,
        aggr_period: Union[str, AggrPeriod] = None,
        from_date: str = None,
        to_date: str = None,
        last_n: int = None,
        limit: int = 10000,
        offset: int = None,
        georel: str = None,
        geometry: str = None,
        coords: str = None,
        options: str = None,
        aggr_scope: Union[str, AggrScope] = None,
    ) -> List[TimeSeries]:
        """
        History of N attributes of N entities of the same type.
        For example, query the average pressure, temperature and humidity of
        this month in all the weather stations.
        """
        url = urljoin(self.base_url, f"v2/types/{entity_type}")
        res_q = self.__query_builder(
            url=url,
            entity_id=entity_id,
            id_pattern=id_pattern,
            attrs=attrs,
            options=options,
            aggr_method=aggr_method,
            aggr_period=aggr_period,
            from_date=from_date,
            to_date=to_date,
            last_n=last_n,
            limit=limit,
            offset=offset,
            georel=georel,
            geometry=geometry,
            coords=coords,
            aggr_scope=aggr_scope,
        )

        # merge chunks of response
        res = [
            TimeSeries(entityType=entity_type, **item)
            for item in res_q.popleft().get("entities")
        ]

        for chunk in res_q:
            chunk = [
                TimeSeries(entityType=entity_type, **item)
                for item in chunk.get("entities")
            ]
            for new, old in zip(chunk, res):
                old.extend(new)

        return res

    # /types/{entityType}/value
    def get_entity_values_by_type(
        self,
        entity_type: str,
        *,
        attrs: str = None,
        entity_id: str = None,
        id_pattern: str = None,
        aggr_method: Union[str, AggrMethod] = None,
        aggr_period: Union[str, AggrPeriod] = None,
        from_date: str = None,
        to_date: str = None,
        last_n: int = None,
        limit: int = 10000,
        offset: int = None,
        georel: str = None,
        geometry: str = None,
        coords: str = None,
        options: str = None,
        aggr_scope: Union[str, AggrScope] = None,
    ) -> List[TimeSeries]:
        """
        History of N attributes (values only) of N entities of the same type.
        For example, query the average pressure, temperature and humidity (
        values only, no metadata) of this month in
        all the weather stations.
        """
        url = urljoin(self.base_url, f"v2/types/{entity_type}/value")
        res_q = self.__query_builder(
            url=url,
            entity_id=entity_id,
            id_pattern=id_pattern,
            attrs=attrs,
            options=options,
            entity_type=entity_type,
            aggr_method=aggr_method,
            aggr_period=aggr_period,
            from_date=from_date,
            to_date=to_date,
            last_n=last_n,
            limit=limit,
            offset=offset,
            georel=georel,
            geometry=geometry,
            coords=coords,
            aggr_scope=aggr_scope,
        )
        # merge chunks of response
        res = [
            TimeSeries(entityType=entity_type, **item)
            for item in res_q.popleft().get("values")
        ]

        for chunk in res_q:
            chunk = [
                TimeSeries(entityType=entity_type, **item)
                for item in chunk.get("values")
            ]
            for new, old in zip(chunk, res):
                old.extend(new)

        return res

    # /types/{entityType}/attrs/{attrName}
    def get_entity_attr_by_type(
        self,
        entity_type: str,
        attr_name: str,
        *,
        entity_id: str = None,
        id_pattern: str = None,
        aggr_method: Union[str, AggrMethod] = None,
        aggr_period: Union[str, AggrPeriod] = None,
        from_date: str = None,
        to_date: str = None,
        last_n: int = None,
        limit: int = 10000,
        offset: int = None,
        georel: str = None,
        geometry: str = None,
        coords: str = None,
        options: str = None,
        aggr_scope: Union[str, AggrScope] = None,
    ) -> List[TimeSeries]:
        """
        History of an attribute of N entities of the same type.
        For example, query the pressure measurements of this month in all the
        weather stations. Note in the response,
        the index and values arrays are parallel. Also, when using
        aggrMethod, the aggregation is done by-entity
        instance. In this case, the index array is just the fromDate and
        toDate values user specified in the request
        (if any).

        Args:
            entity_type (String): Entity type is required.
            attr_name (String): The attribute name is required.
            entity_id (String): Comma-separated list of entity ids whose data
                are to be included in the response.
            aggr_method (String): The function to apply to the raw data
                filtered. count, sum, avg, min, max
            aggr_period (String): year, month, day, hour, minute, second
            aggr_scope (str): Optional. (This parameter is not yet supported).
                When the query results cover historical data for multiple
                entities instances, you can define the aggregation method to be
                applied for each entity instance [entity] or across
                them [global]
            from_date (String): Starting date and time inclusive.
            to_date (String): Final date and time inclusive.
            last_n (int): Request only the last N values.
            limit (int): Maximum number of results to be retrieved.
                Default value : 10000
            offset (int): Offset for the results.
            georel (String): Geographical pattern
            geometry (String): Required if georel is specified.  point, line,
                polygon, box
            coords (String): Required if georel is specified.
                e.g. 40.714,-74.006
            options (String): Key value pair options.

        Returns:
            Response Model
        """
        url = urljoin(self.base_url, f"v2/types/{entity_type}/attrs" f"/{attr_name}")
        res_q = self.__query_builder(
            url=url,
            entity_id=entity_id,
            id_pattern=id_pattern,
            options=options,
            entity_type=entity_type,
            aggr_method=aggr_method,
            aggr_period=aggr_period,
            from_date=from_date,
            to_date=to_date,
            last_n=last_n,
            limit=limit,
            offset=offset,
            georel=georel,
            geometry=geometry,
            coords=coords,
            aggr_scope=aggr_scope,
        )

        # merge chunks of response
        first = res_q.popleft()
        res = [
            TimeSeries(
                index=item.get("index"),
                entityType=entity_type,
                entityId=item.get("entityId"),
                attributes=[
                    AttributeValues(
                        attrName=first.get("attrName"), values=item.get("values")
                    )
                ],
            )
            for item in first.get("entities")
        ]

        for chunk in res_q:
            chunk = [
                TimeSeries(
                    index=item.get("index"),
                    entityType=entity_type,
                    entityId=item.get("entityId"),
                    attributes=[
                        AttributeValues(
                            attrName=chunk.get("attrName"), values=item.get("values")
                        )
                    ],
                )
                for item in chunk.get("entities")
            ]
            for new, old in zip(chunk, res):
                old.extend(new)

        return res

    # /types/{entityType}/attrs/{attrName}/value
    def get_entity_attr_values_by_type(
        self,
        entity_type: str,
        attr_name: str,
        *,
        entity_id: str = None,
        id_pattern: str = None,
        aggr_method: Union[str, AggrMethod] = None,
        aggr_period: Union[str, AggrPeriod] = None,
        from_date: str = None,
        to_date: str = None,
        last_n: int = None,
        limit: int = 10000,
        offset: int = None,
        georel: str = None,
        geometry: str = None,
        coords: str = None,
        options: str = None,
        aggr_scope: Union[str, AggrScope] = None,
    ) -> List[TimeSeries]:
        """
        History of an attribute (values only) of N entities of the same type.
        For example, query the average pressure (values only, no metadata) of
        this month in all the weather stations.

        Args:
            aggr_scope:
            entity_type (String): Entity type is required.
            attr_name (String): The attribute name is required.
            entity_id (String): Comma-separated list of entity ids whose data
                are to be included in the response.
            aggr_method (String): The function to apply to the raw data
                filtered. count, sum, avg, min, max
            aggr_period (String): year, month, day, hour, minute, second
            aggr_scope (String):
            from_date (String): Starting date and time inclusive.
            to_date (String): Final date and time inclusive.
            last_n (int): Request only the last N values.
            limit (int): Maximum number of results to be retrieved.
                Default value : 10000
            offset (int): Offset for the results.
            georel (String): Geographical pattern
            geometry (String): Required if georel is specified.  point, line,
                polygon, box
            coords (String): Required if georel is specified.
                e.g. 40.714,-74.006
            options (String): Key value pair options.

        Returns:
            Response Model
        """
        url = urljoin(
            self.base_url, f"v2/types/{entity_type}/attrs/" f"{attr_name}/value"
        )
        res_q = self.__query_builder(
            url=url,
            entity_id=entity_id,
            id_pattern=id_pattern,
            options=options,
            entity_type=entity_type,
            aggr_method=aggr_method,
            aggr_period=aggr_period,
            from_date=from_date,
            to_date=to_date,
            last_n=last_n,
            limit=limit,
            offset=offset,
            georel=georel,
            geometry=geometry,
            coords=coords,
            aggr_scope=aggr_scope,
        )

        # merge chunks of response
        res = [
            TimeSeries(
                index=item.get("index"),
                entityType=entity_type,
                entityId=item.get("entityId"),
                attributes=[
                    AttributeValues(attrName=attr_name, values=item.get("values"))
                ],
            )
            for item in res_q.popleft().get("values")
        ]

        for chunk in res_q:
            chunk = [
                TimeSeries(
                    index=item.get("index"),
                    entityType=entity_type,
                    entityId=item.get("entityId"),
                    attributes=[
                        AttributeValues(attrName=attr_name, values=item.get("values"))
                    ],
                )
                for item in chunk.get("values")
            ]

            for new, old in zip(chunk, res):
                old.extend(new)
        return res

    # v2/attrs
    def get_entity_by_attrs(
        self,
        *,
        entity_type: str = None,
        from_date: str = None,
        to_date: str = None,
        limit: int = 10000,
        offset: int = None,
    ) -> List[TimeSeries]:
        """
        Get list of timeseries data grouped by each existing attribute name.
        The timeseries data include all entities corresponding to each
        attribute name as well as the index and values of this attribute in
        this entity.

        Args:
            entity_type (str): Comma-separated list of entity types whose data
                are to be included in the response. Use only one (no comma)
                when required. If used to resolve ambiguity for the given
                entityId, make sure the given entityId exists for this
                entityType.
            from_date (str): The starting date and time (inclusive) from which
                the context information is queried. Must be in ISO8601 format
                (e.g., 2018-01-05T15:44:34)
            to_date (str): The final date and time (inclusive) from which the
                context information is queried. Must be in ISO8601 format
                (e.g., 2018-01-05T15:44:34).
            limit (int): Maximum number of results to be retrieved.
                Default value : 10000
            offset (int): Offset for the results.

        Returns:
            List of TimeSeriesEntities
        """
        url = urljoin(self.base_url, "v2/attrs")
        res_q = self.__query_builder(
            url=url,
            entity_type=entity_type,
            from_date=from_date,
            to_date=to_date,
            limit=limit,
            offset=offset,
        )
        first = res_q.popleft()

        res = chain.from_iterable(
            map(lambda x: self.transform_attr_response_model(x), first.get("attrs"))
        )
        for chunk in res_q:
            chunk = chain.from_iterable(
                map(lambda x: self.transform_attr_response_model(x), chunk.get("attrs"))
            )

            for new, old in zip(chunk, res):
                old.extend(new)

        return list(res)

    # v2/attrs/{attr_name}
    def get_entity_by_attr_name(
        self,
        *,
        attr_name: str,
        entity_type: str = None,
        from_date: str = None,
        to_date: str = None,
        limit: int = 10000,
        offset: int = None,
    ) -> List[TimeSeries]:
        """
        Get list of all entities containing this attribute name, as well as
        getting the index and values of this attribute in every corresponding
        entity.

        Args:
            attr_name (str): The attribute name in interest.
            entity_type (str): Comma-separated list of entity types whose data
                are to be included in the response. Use only one (no comma)
                when required. If used to resolve ambiguity for the given
                entityId, make sure the given entityId exists for this
                entityType.
            from_date (str): The starting date and time (inclusive) from which
                the context information is queried. Must be in ISO8601 format
                (e.g., 2018-01-05T15:44:34)
            to_date (str): The final date and time (inclusive) from which the
                context information is queried. Must be in ISO8601 format
                (e.g., 2018-01-05T15:44:34).
            limit (int): Maximum number of results to be retrieved.
                Default value : 10000
            offset (int): Offset for the results.

        Returns:
            List of TimeSeries
        """
        url = urljoin(self.base_url, f"/v2/attrs/{attr_name}")
        res_q = self.__query_builder(
            url=url,
            entity_type=entity_type,
            from_date=from_date,
            to_date=to_date,
            limit=limit,
            offset=offset,
        )

        first = res_q.popleft()
        res = self.transform_attr_response_model(first)

        for chunk in res_q:
            chunk = self.transform_attr_response_model(chunk)
            for new, old in zip(chunk, res):
                old.extend(new)
        return list(res)

    def transform_attr_response_model(self, attr_response):
        res = []
        attr_name = attr_response.get("attrName")
        for entity_group in attr_response.get("types"):
            timeseries = map(
                lambda entity: TimeSeries(
                    entityId=entity.get("entityId"),
                    entityType=entity_group.get("entityType"),
                    index=entity.get("index"),
                    attributes=[
                        AttributeValues(attrName=attr_name, values=entity.get("values"))
                    ],
                ),
                entity_group.get("entities"),
            )
            res.append(timeseries)
        return chain.from_iterable(res)<|MERGE_RESOLUTION|>--- conflicted
+++ resolved
@@ -16,7 +16,6 @@
 from filip.clients.base_http_client import BaseHttpClient
 from filip.models.base import FiwareHeader
 from filip.models.ngsi_v2.subscriptions import Message
-<<<<<<< HEAD
 from filip.models.ngsi_v2.timeseries import \
     AggrPeriod, \
     AggrMethod, \
@@ -25,16 +24,6 @@
     TimeSeries, \
     TimeSeriesHeader
 from filip.clients.exceptions import BaseHttpClientException
-=======
-from filip.models.ngsi_v2.timeseries import (
-    AggrPeriod,
-    AggrMethod,
-    AggrScope,
-    AttributeValues,
-    TimeSeries,
-    TimeSeriesHeader,
-)
->>>>>>> db796b89
 
 
 logger = logging.getLogger(__name__)
