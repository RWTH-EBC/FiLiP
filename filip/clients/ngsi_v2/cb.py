--- conflicted
+++ resolved
@@ -53,7 +53,6 @@
         We use the reference implementation for development. Therefore, some
         other brokers may show slightly different behavior!
     """
-
     def __init__(self,
                  url: str = None,
                  *,
@@ -621,14 +620,11 @@
                     if device.entity_type == entity_type:
                         iota_client_local.delete_device(device_id=device.device_id)
 
-<<<<<<< HEAD
                 iota_client_local.close()
             else:
                 warnings.warn(f"No entity_type provided! "
                               f"Devices are not deleted")
 
-=======
->>>>>>> c05d5bdb
     def delete_entities(self, entities: List[ContextEntity]) -> None:
         """
         Remove a list of entities from the context broker. This methode is
@@ -1617,8 +1613,8 @@
     def post_command(self,
                      *,
                      entity_id: str,
+                     entity_type: str,
                      command: Union[Command, NamedCommand, Dict],
-                     entity_type: str = None,
                      command_name: str = None) -> None:
         """
         Post a command to a context entity this corresponds to 'PATCH' of the
