--- conflicted
+++ resolved
@@ -51,14 +51,6 @@
         We use the reference implementation for development. Therefore, some
         other brokers may show slightly different behavior!
     """
-<<<<<<< HEAD
-    def __init__(self,
-                 url: str = None,
-                 *,
-                 session: requests.Session = None,
-                 fiware_header: FiwareHeader = None,
-                 **kwargs):
-=======
 
     def __init__(
         self,
@@ -68,7 +60,6 @@
         fiware_header: FiwareHeader = None,
         **kwargs,
     ):
->>>>>>> 44a70591
         """
 
         Args:
@@ -585,14 +576,6 @@
         The request payload is an object representing the attributes, of any type
         but Relationship, to append or update.
 
-<<<<<<< HEAD
-    def delete_entity(self,
-                      entity_id: str,
-                      entity_type: str = None,
-                      delete_devices: bool = False,
-                      iota_client: IoTAClient = None,
-                      iota_url: AnyHttpUrl = settings.IOTA_URL) -> None:
-=======
         Note:
             Update means overwriting the existing entity. If you want to
             manipulate you should rather use patch_entity.
@@ -638,7 +621,6 @@
                 to that, in case some of the attributes in the payload
                 already exist in the entity, an error is returned.
                 More precisely this means a strict append procedure.
->>>>>>> 44a70591
 
         Returns:
             None
@@ -653,7 +635,7 @@
     def delete_entity(
         self,
         entity_id: str,
-        entity_type: str,
+        entity_type: str= None,
         delete_devices: bool = False,
         iota_client: IoTAClient = None,
         iota_url: AnyHttpUrl = settings.IOTA_URL,
@@ -683,11 +665,6 @@
         """
         url = urljoin(self.base_url, f"v2/entities/{entity_id}")
         headers = self.headers.copy()
-<<<<<<< HEAD
-=======
-        params = {"type": entity_type}
->>>>>>> 44a70591
-
         if entity_type:
             params = {'type': entity_type}
         else:
@@ -721,17 +698,12 @@
                     headers=self.headers,
                 )
 
-<<<<<<< HEAD
             for device in iota_client_local.get_device_list(
                     entity_names=[entity_id]):
                 if entity_type:
                     if device.entity_type == entity_type:
                         iota_client_local.delete_device(device_id=device.device_id)
                 else:
-=======
-            for device in iota_client_local.get_device_list(entity_names=[entity_id]):
-                if device.entity_type == entity_type:
->>>>>>> 44a70591
                     iota_client_local.delete_device(device_id=device.device_id)
             iota_client_local.close()
 
@@ -779,13 +751,9 @@
             entity_id: str,
             attrs: List[Union[NamedContextAttribute,
                               Dict[str, ContextAttribute]]],
-<<<<<<< HEAD
             entity_type: str = None,
-            append_strict: bool = False):
-=======
             append_strict: bool = False,
             forcedUpdate: bool = False):
->>>>>>> 44a70591
         """
         The request payload is an object representing the attributes to
         append or update. This corresponds to a 'POST' request if append is
@@ -822,12 +790,10 @@
         params = {}
         if entity_type:
             params.update({'type': entity_type})
-<<<<<<< HEAD
         else:
             entity_type = "dummy"
-=======
+
         options = []
->>>>>>> 44a70591
         if append_strict:
             options.append("append")
         if forcedUpdate:
@@ -941,13 +907,10 @@
             entity_id: str,
             attrs: List[Union[NamedContextAttribute,
                               Dict[str, ContextAttribute]]],
-<<<<<<< HEAD
-            entity_type: str = None):
-=======
+            entity_type: str = None,
             forcedUpdate: bool = False,
             override_metadata: bool = False
     ):
->>>>>>> 44a70591
         """
         The entity attributes are updated with the ones in the payload.
         In addition to that, if one or more attributes in the payload doesn't
@@ -1033,19 +996,13 @@
     def replace_entity_attributes(
             self,
             entity_id: str,
-<<<<<<< HEAD
-            attrs: List[Union[NamedContextAttribute,
-                              Dict[str, ContextAttribute]]],
-            entity_type: str = None):
-=======
-            entity_type: str,
             attrs: Union[List[Union[NamedContextAttribute,
                               Dict[str, ContextAttribute]]],
                          Dict],
+            entity_type: str = None,
             forcedUpdate: bool = False,
             key_values: bool = False,
     ):
->>>>>>> 44a70591
         """
         The attributes previously existing in the entity are removed and
         replaced by the ones in the request. This corresponds to a 'PUT'
@@ -1088,17 +1045,13 @@
         if options:
             params.update({'options': ",".join(options)})
         if entity_type:
-<<<<<<< HEAD
-            params.update({'type': entity_type})
+            params.update({"type": entity_type})
         else:
             entity_type = "dummy"
 
         entity = ContextEntity(id=entity_id,
                                type=entity_type)
         entity.add_attributes(attrs)
-=======
-            params.update({"type": entity_type})
->>>>>>> 44a70591
 
         try:
             res = self.put(
@@ -1952,23 +1905,14 @@
             self.log_error(err=err, msg=msg)
             raise
 
-<<<<<<< HEAD
-    def post_command(self,
-                     *,
-                     entity_id: str,
-                     command: Union[Command, NamedCommand, Dict],
-                     entity_type: str = None,
-                     command_name: str = None) -> None:
-=======
     def post_command(
         self,
         *,
         entity_id: str,
-        entity_type: str,
         command: Union[Command, NamedCommand, Dict],
+        entity_type: str = None,
         command_name: str = None,
     ) -> None:
->>>>>>> 44a70591
         """
         Post a command to a context entity this corresponds to 'PATCH' of the
         specified command attribute.
