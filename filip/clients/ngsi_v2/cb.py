"""
Context Broker Module for API Client
"""
from __future__ import annotations

from copy import deepcopy
from math import inf
from pkg_resources import parse_version
from pydantic import PositiveInt, PositiveFloat, AnyHttpUrl
from pydantic.type_adapter import TypeAdapter
from typing import Any, Dict, List, Optional, TYPE_CHECKING, Union
import re
import requests
from urllib.parse import urljoin
import warnings
from filip.clients.base_http_client import BaseHttpClient
from filip.config import settings
from filip.models.base import FiwareHeader, PaginationMethod
from filip.utils.simple_ql import QueryString
from filip.models.ngsi_v2.context import (
    ActionType,
    Command,
    ContextEntity,
    ContextEntityKeyValues,
    ContextAttribute,
    NamedCommand,
    NamedContextAttribute,
    Query,
    Update,
    PropertyFormat,
)
from filip.models.ngsi_v2.base import AttrsFormat
from filip.models.ngsi_v2.subscriptions import Subscription, Message
from filip.models.ngsi_v2.registrations import Registration

if TYPE_CHECKING:
    from filip.clients.ngsi_v2.iota import IoTAClient


class ContextBrokerClient(BaseHttpClient):
    """
    Implementation of NGSI Context Broker functionalities, such as creating
    entities and subscriptions; retrieving, updating and deleting data.
    Further documentation:
    https://fiware-orion.readthedocs.io/en/master/

    Api specifications for v2 are located here:
    https://telefonicaid.github.io/fiware-orion/api/v2/stable/

    Note:
        We use the reference implementation for development. Therefore, some
        other brokers may show slightly different behavior!
    """

    def __init__(
        self,
        url: str = None,
        *,
        session: requests.Session = None,
        fiware_header: FiwareHeader = None,
        **kwargs,
    ):
        """

        Args:
            url: Url of context broker server
            session (requests.Session):
            fiware_header (FiwareHeader): fiware service and fiware service path
            **kwargs (Optional): Optional arguments that ``request`` takes.
        """
        # set service url
        url = url or settings.CB_URL
        super().__init__(
            url=url, session=session, fiware_header=fiware_header, **kwargs
        )

    def __pagination(
        self,
        *,
        method: PaginationMethod = PaginationMethod.GET,
        url: str,
        headers: Dict,
        limit: Union[PositiveInt, PositiveFloat] = None,
        params: Dict = None,
        data: str = None,
    ) -> List[Dict]:
        """
        NGSIv2 implements a pagination mechanism in order to help clients to
        retrieve large sets of resources. This mechanism works for all listing
        operations in the API (e.g. GET /v2/entities, GET /v2/subscriptions,
        POST /v2/op/query, etc.). This function helps getting datasets that are
        larger than the limit for the different GET operations.

        https://fiware-orion.readthedocs.io/en/master/user/pagination/index.html

        Args:
            url: Information about the url, obtained from the original function
            headers: The headers from the original function
            params:
            limit:

        Returns:
            object:

        """
        if limit is None:
            limit = inf
        if limit > 1000:
            params["limit"] = 1000  # maximum items per request
        else:
            params["limit"] = limit

        if self.session:
            session = self.session
        else:
            session = requests.Session()
        with session:
            res = session.request(
                method=method, url=url, params=params, headers=headers, data=data
            )
            if res.ok:
                items = res.json()
                # do pagination
                count = int(res.headers["Fiware-Total-Count"])

                while len(items) < limit and len(items) < count:
                    # Establishing the offset from where entities are retrieved
                    params["offset"] = len(items)
                    params["limit"] = min(1000, (limit - len(items)))
                    res = session.request(
                        method=method,
                        url=url,
                        params=params,
                        headers=headers,
                        data=data,
                    )
                    if res.ok:
                        items.extend(res.json())
                    else:
                        res.raise_for_status()
                self.logger.debug("Received: %s", items)
                return items
            res.raise_for_status()

    # MANAGEMENT API
    def get_version(self) -> Dict:
        """
        Gets version of IoT Agent
        Returns:
            Dictionary with response
        """
        url = urljoin(self.base_url, "/version")
        try:
            res = self.get(url=url, headers=self.headers)
            if res.ok:
                return res.json()
            res.raise_for_status()
        except requests.RequestException as err:
            self.logger.error(err)
            raise

    def get_resources(self) -> Dict:
        """
        Gets reo

        Returns:
            Dict
        """
        url = urljoin(self.base_url, "/v2")
        try:
            res = self.get(url=url, headers=self.headers)
            if res.ok:
                return res.json()
            res.raise_for_status()
        except requests.RequestException as err:
            self.logger.error(err)
            raise

    # STATISTICS API
    def get_statistics(self) -> Dict:
        """
        Gets statistics of context broker
        Returns:
            Dictionary with response
        """
        url = urljoin(self.base_url, "statistics")
        try:
            res = self.get(url=url, headers=self.headers)
            if res.ok:
                return res.json()
            res.raise_for_status()
        except requests.RequestException as err:
            self.logger.error(err)
            raise

    # CONTEXT MANAGEMENT API ENDPOINTS
    # Entity Operations
    def post_entity(
        self,
        entity: ContextEntity,
        update: bool = False,
        patch: bool = False,
        override_attr_metadata: bool = True,
    ):
        """
        Function registers an Object with the NGSI Context Broker,
        if it already exists it can be automatically updated (overwritten)
        if the update bool is True.
        First a post request with the entity is tried, if the response code
        is 422 the entity is uncrossable, as it already exists there are two
        options, either overwrite it, if the attribute have changed
        (e.g. at least one new/new values) (update = True) or leave
        it the way it is (update=False)
        If you only want to manipulate the entities values, you need to set
        patch argument.

        Args:
            entity (ContextEntity):
                Context Entity Object
            update (bool):
                If the response.status_code is 422, whether the override and
                existing entity
            patch (bool):
                If the response.status_code is 422, whether to manipulate the
                existing entity. Omitted if update `True`.
            override_attr_metadata:
                Only applies for patch equal to `True`.
                Whether to override or append the attribute's metadata.
                `True` for overwrite or `False` for update/append

        """
        url = urljoin(self.base_url, "v2/entities")
        headers = self.headers.copy()
        try:
            res = self.post(
                url=url, headers=headers, json=entity.model_dump(exclude_none=True)
            )
            if res.ok:
                self.logger.info("Entity successfully posted!")
                return res.headers.get("Location")
            res.raise_for_status()
        except requests.RequestException as err:
            if update and err.response.status_code == 422:
<<<<<<< HEAD
                return self.update_entity(entity=entity)
=======
                return self.override_entity(
                    entity=entity)
>>>>>>> 4ba34412
            if patch and err.response.status_code == 422:
                return self.patch_entity(
                    entity=entity, override_attr_metadata=override_attr_metadata
                )
            msg = f"Could not post entity {entity.id}"
            self.log_error(err=err, msg=msg)
            raise

    def get_entity_list(
        self,
        *,
        entity_ids: List[str] = None,
        entity_types: List[str] = None,
        id_pattern: str = None,
        type_pattern: str = None,
        q: Union[str, QueryString] = None,
        mq: Union[str, QueryString] = None,
        georel: str = None,
        geometry: str = None,
        coords: str = None,
        limit: PositiveInt = inf,
        attrs: List[str] = None,
        metadata: str = None,
        order_by: str = None,
        response_format: Union[AttrsFormat, str] = AttrsFormat.NORMALIZED,
    ) -> List[Union[ContextEntity, ContextEntityKeyValues, Dict[str, Any]]]:
        r"""
        Retrieves a list of context entities that match different criteria by
        id, type, pattern matching (either id or type) and/or those which
        match a query or geographical query (see Simple Query Language and
        Geographical Queries). A given entity has to match all the criteria
        to be retrieved (i.e., the criteria is combined in a logical AND
        way). Note that pattern matching query parameters are incompatible
        (i.e. mutually exclusive) with their corresponding exact matching
        parameters, i.e. idPattern with id and typePattern with type.

        Args:
            entity_ids: A comma-separated list of elements. Retrieve entities
                whose ID matches one of the elements in the list.
                Incompatible with idPattern,e.g. Boe_Idarium
            entity_types: comma-separated list of elements. Retrieve entities
                whose type matches one of the elements in the list.
                Incompatible with typePattern. Example: Room.
            id_pattern: A correctly formatted regular expression. Retrieve
                entities whose ID matches the regular expression. Incompatible
                with id, e.g. ngsi-ld.* or sensor.*
            type_pattern: A correctly formatted regular expression. Retrieve
                entities whose type matches the regular expression.
                Incompatible with type, e.g. room.*
            q (SimpleQuery): A query expression, composed of a list of
                statements separated by ;, i.e.,
                q=statement1;statement2;statement3. See Simple Query
                Language specification. Example: temperature>40.
            mq (SimpleQuery): A  query expression for attribute metadata,
                composed of a list of statements separated by ;, i.e.,
                mq=statement1;statement2;statement3. See Simple Query
                Language specification. Example: temperature.accuracy<0.9.
            georel: Spatial relationship between matching entities and a
                reference shape. See Geographical Queries. Example: 'near'.
            geometry: Geographical area to which the query is restricted.
                See Geographical Queries. Example: point.
            coords: List of latitude-longitude pairs of coordinates separated
                by ';'. See Geographical Queries. Example: 41.390205,
                2.154007;48.8566,2.3522.
            limit: Limits the number of entities to be retrieved Example: 20
            attrs: Comma-separated list of attribute names whose data are to
                be included in the response. The attributes are retrieved in
                the order specified by this parameter. If this parameter is
                not included, the attributes are retrieved in arbitrary
                order. See "Filtering out attributes and metadata" section
                for more detail. Example: seatNumber.
            metadata: A list of metadata names to include in the response.
                See "Filtering out attributes and metadata" section for more
                detail. Example: accuracy.
            order_by: Criteria for ordering results. See "Ordering Results"
                section for details. Example: temperature,!speed.
            response_format (AttrsFormat, str): Response Format. Note: That if
                'keyValues' or 'values' are used the response model will
                change to List[ContextEntityKeyValues] and to List[Dict[str,
                Any]], respectively.
        Returns:

        """
        url = urljoin(self.base_url, "v2/entities/")
        headers = self.headers.copy()
        params = {}

        if entity_ids and id_pattern:
            raise ValueError
        if entity_types and type_pattern:
            raise ValueError
        if entity_ids:
            if not isinstance(entity_ids, list):
                entity_ids = [entity_ids]
            params.update({"id": ",".join(entity_ids)})
        if id_pattern:
            try:
                re.compile(id_pattern)
            except re.error as err:
                raise ValueError(f"Invalid Pattern: {err}") from err
            params.update({"idPattern": id_pattern})
        if entity_types:
            if not isinstance(entity_types, list):
                entity_types = [entity_types]
            params.update({"type": ",".join(entity_types)})
        if type_pattern:
            try:
                re.compile(type_pattern)
            except re.error as err:
                raise ValueError(f"Invalid Pattern: {err.msg}") from err
            params.update({"typePattern": type_pattern})
        if attrs:
            params.update({"attrs": ",".join(attrs)})
        if metadata:
            params.update({"metadata": ",".join(metadata)})
        if q:
            if isinstance(q, str):
                q = QueryString.parse_str(q)
            params.update({"q": str(q)})
        if mq:
            params.update({"mq": str(mq)})
        if geometry:
            params.update({"geometry": geometry})
        if georel:
            params.update({"georel": georel})
        if coords:
            params.update({"coords": coords})
        if order_by:
            params.update({"orderBy": order_by})
        if response_format not in list(AttrsFormat):
            raise ValueError(f"Value must be in {list(AttrsFormat)}")
        response_format = ",".join(["count", response_format])
        params.update({"options": response_format})
        try:
            items = self.__pagination(
                method=PaginationMethod.GET,
                limit=limit,
                url=url,
                params=params,
                headers=headers,
            )
            if AttrsFormat.NORMALIZED in response_format:
                adapter = TypeAdapter(List[ContextEntity])
                return adapter.validate_python(items)
            if AttrsFormat.KEY_VALUES in response_format:
                adapter = TypeAdapter(List[ContextEntityKeyValues])
                return adapter.validate_python(items)
            return items

        except requests.RequestException as err:
            msg = "Could not load entities"
            self.log_error(err=err, msg=msg)
            raise

    def get_entity(
        self,
        entity_id: str,
        entity_type: str = None,
        attrs: List[str] = None,
        metadata: List[str] = None,
        response_format: Union[AttrsFormat, str] = AttrsFormat.NORMALIZED,
    ) -> Union[ContextEntity, ContextEntityKeyValues, Dict[str, Any]]:
        """
        This operation must return one entity element only, but there may be
        more than one entity with the same ID (e.g. entities with same ID but
        different types). In such case, an error message is returned, with
        the HTTP status code set to 409 Conflict.

        Args:
            entity_id (String): Id of the entity to be retrieved
            entity_type (String): Entity type, to avoid ambiguity in case
                there are several entities with the same entity id.
            attrs (List of Strings): List of attribute names whose data must be
                included in the response. The attributes are retrieved in the
                order specified by this parameter.
                See "Filtering out attributes and metadata" section for more
                detail. If this parameter is not included, the attributes are
                retrieved in arbitrary order, and all the attributes of the
                entity are included in the response.
                Example: temperature, humidity.
            metadata (List of Strings): A list of metadata names to include in
                the response. See "Filtering out attributes and metadata"
                section for more detail. Example: accuracy.
            response_format (AttrsFormat, str): Representation format of
                response
        Returns:
            ContextEntity
        """
        url = urljoin(self.base_url, f"v2/entities/{entity_id}")
        headers = self.headers.copy()
        params = {}
        if entity_type:
            params.update({"type": entity_type})
        if attrs:
            params.update({"attrs": ",".join(attrs)})
        if metadata:
            params.update({"metadata": ",".join(metadata)})
        if response_format not in list(AttrsFormat):
            raise ValueError(f"Value must be in {list(AttrsFormat)}")
        params.update({"options": response_format})

        try:
            res = self.get(url=url, params=params, headers=headers)
            if res.ok:
                self.logger.info("Entity successfully retrieved!")
                self.logger.debug("Received: %s", res.json())
                if response_format == AttrsFormat.NORMALIZED:
                    return ContextEntity(**res.json())
                if response_format == AttrsFormat.KEY_VALUES:
                    return ContextEntityKeyValues(**res.json())
                return res.json()
            res.raise_for_status()
        except requests.RequestException as err:
            msg = f"Could not load entity {entity_id}"
            self.log_error(err=err, msg=msg)
            raise

    def get_entity_attributes(
        self,
        entity_id: str,
        entity_type: str = None,
        attrs: List[str] = None,
        metadata: List[str] = None,
        response_format: Union[AttrsFormat, str] = AttrsFormat.NORMALIZED,
    ) -> Dict[str, ContextAttribute]:
        """
        This request is similar to retrieving the whole entity, however this
        one omits the id and type fields. Just like the general request of
        getting an entire entity, this operation must return only one entity
        element. If more than one entity with the same ID is found (e.g.
        entities with same ID but different type), an error message is
        returned, with the HTTP status code set to 409 Conflict.

        Args:
            entity_id (String): Id of the entity to be retrieved
            entity_type (String): Entity type, to avoid ambiguity in case
                there are several entities with the same entity id.
            attrs (List of Strings): List of attribute names whose data must be
                included in the response. The attributes are retrieved in the
                order specified by this parameter.
                See "Filtering out attributes and metadata" section for more
                detail. If this parameter is not included, the attributes are
                retrieved in arbitrary order, and all the attributes of the
                entity are included in the response. Example: temperature,
                humidity.
            metadata (List of Strings): A list of metadata names to include in
                the response. See "Filtering out attributes and metadata"
                section for more detail. Example: accuracy.
            response_format (AttrsFormat, str): Representation format of
                response
        Returns:
            Dict
        """
        url = urljoin(self.base_url, f"v2/entities/{entity_id}/attrs")
        headers = self.headers.copy()
        params = {}
        if entity_type:
            params.update({"type": entity_type})
        if attrs:
            params.update({"attrs": ",".join(attrs)})
        if metadata:
            params.update({"metadata": ",".join(metadata)})
        if response_format not in list(AttrsFormat):
            raise ValueError(f"Value must be in {list(AttrsFormat)}")
        params.update({"options": response_format})
        try:
            res = self.get(url=url, params=params, headers=headers)
            if res.ok:
                if response_format == AttrsFormat.NORMALIZED:
                    return {
                        key: ContextAttribute(**values)
                        for key, values in res.json().items()
                    }
                return res.json()
            res.raise_for_status()
        except requests.RequestException as err:
            msg = f"Could not load attributes from entity {entity_id} !"
            self.log_error(err=err, msg=msg)
            raise

    def update_entity(self, entity: ContextEntity, append_strict: bool = False):
        """
        The request payload is an object representing the attributes to
        append or update.

        Note:
            Update means overwriting the existing entity. If you want to
            manipulate you should rather use patch_entity.

        Args:
            entity (ContextEntity):
            append_strict: If `False` the entity attributes are updated (if they
                previously exist) or appended (if they don't previously exist)
                with the ones in the payload.
                If `True` all the attributes in the payload not
                previously existing in the entity are appended. In addition
                to that, in case some of the attributes in the payload
                already exist in the entity, an error is returned.
                More precisely this means a strict append procedure.

        Returns:
            None
        """
        self.update_or_append_entity_attributes(
            entity_id=entity.id,
            entity_type=entity.type,
            attrs=entity.get_properties(),
            append_strict=append_strict,
        )

    def delete_entity(
        self,
        entity_id: str,
        entity_type: str,
        delete_devices: bool = False,
        iota_client: IoTAClient = None,
        iota_url: AnyHttpUrl = settings.IOTA_URL,
    ) -> None:
        """
        Remove a entity from the context broker. No payload is required
        or received.

        Args:
            entity_id:
                Id of the entity to be deleted
            entity_type:
                several entities with the same entity id.
            delete_devices:
                If True, also delete all devices that reference this
                entity (entity_id as entity_name)
            iota_client:
                Corresponding IoTA-Client used to access IoTA-Agent
            iota_url:
                URL of the corresponding IoT-Agent. This will autogenerate
                an IoTA-Client, mirroring the information of the
                ContextBrokerClient, e.g. FiwareHeader, and other headers

        Returns:
            None
        """
        url = urljoin(self.base_url, f"v2/entities/{entity_id}")
        headers = self.headers.copy()
        params = {"type": entity_type}

        try:
            res = self.delete(url=url, params=params, headers=headers)
            if res.ok:
                self.logger.info("Entity '%s' successfully deleted!", entity_id)
            else:
                res.raise_for_status()
        except requests.RequestException as err:
            msg = f"Could not delete entity {entity_id} !"
            self.log_error(err=err, msg=msg)
            raise

        if delete_devices:
            from filip.clients.ngsi_v2 import IoTAClient

            if iota_client:
                iota_client_local = deepcopy(iota_client)
            else:
                warnings.warn(
                    "No IoTA-Client object provided! "
                    "Will try to generate one. "
                    "This usage is not recommended."
                )

                iota_client_local = IoTAClient(
                    url=iota_url,
                    fiware_header=self.fiware_headers,
                    headers=self.headers,
                )

            for device in iota_client_local.get_device_list(entity_names=[entity_id]):
                if device.entity_type == entity_type:
                    iota_client_local.delete_device(device_id=device.device_id)

            iota_client_local.close()

    def delete_entities(self, entities: List[ContextEntity]) -> None:
        """
        Remove a list of entities from the context broker. This methode is
        more efficient than to call delete_entity() for each entity

        Args:
            entities: List[ContextEntity]: List of entities to be deleted

        Raises:
            Exception, if one of the entities is not in the ContextBroker

        Returns:
            None
        """

        # update() delete, deletes all entities without attributes completely,
        # and removes the attributes for the other
        # The entities are sorted based on the fact if they have
        # attributes.
        entities_with_attributes: List[ContextEntity] = []
        for entity in entities:
            attribute_names = [
                key
                for key in entity.model_dump()
                if key not in ContextEntity.model_fields
            ]
            if len(attribute_names) > 0:
                entities_with_attributes.append(
                    ContextEntity(id=entity.id, type=entity.type)
                )

        # Post update_delete for those without attribute only once,
        # for the other post update_delete again but for the changed entity
        # in the ContextBroker (only id and type left)
        if len(entities) > 0:
            self.update(entities=entities, action_type="delete")
        if len(entities_with_attributes) > 0:
            self.update(entities=entities_with_attributes, action_type="delete")

    def update_or_append_entity_attributes(
        self,
        entity_id: str,
        entity_type: str,
        attrs: List[Union[NamedContextAttribute, Dict[str, ContextAttribute]]],
        append_strict: bool = False,
    ):
        """
        The request payload is an object representing the attributes to
        append or update. This corresponds to a 'POST' request if append is
        set to 'False'

        Note:
            Be careful not to update attributes that are
            provided via context registration, e.g. commands. Commands are
            removed before sending the request. To avoid breaking things.

        Args:
            entity_id: Entity id to be updated
            entity_type: Entity type, to avoid ambiguity in case there are
                several entities with the same entity id.
            attrs: List of attributes to update or to append
            append_strict: If `False` the entity attributes are updated (if they
                previously exist) or appended (if they don't previously exist)
                with the ones in the payload.
                If `True` all the attributes in the payload not
                previously existing in the entity are appended. In addition
                to that, in case some of the attributes in the payload
                already exist in the entity, an error is returned.
                More precisely this means a strict append procedure.

        Returns:
            None

        """
        url = urljoin(self.base_url, f"v2/entities/{entity_id}/attrs")
        headers = self.headers.copy()
        params = {}
        if entity_type:
            params.update({"type": entity_type})
        if append_strict:
            params.update({"options": "append"})

        entity = ContextEntity(id=entity_id, type=entity_type)
        entity.add_attributes(attrs)
        # exclude commands from the send data,
        # as they live in the IoTA-agent
        excluded_keys = {"id", "type"}
        excluded_keys.update(
            entity.get_commands(response_format=PropertyFormat.DICT).keys()
        )
        try:
            res = self.post(
                url=url,
                headers=headers,
                json=entity.model_dump(
                    exclude=excluded_keys,
                    exclude_none=True
                ),
                params=params,
            )
            if res.ok:
                self.logger.info("Entity '%s' successfully " "updated!", entity.id)
            else:
                res.raise_for_status()
        except requests.RequestException as err:
            msg = f"Could not update or append attributes of entity" f" {entity.id} !"
            self.log_error(err=err, msg=msg)
            raise

    def update_existing_entity_attributes(
        self,
        entity_id: str,
        entity_type: str,
        attrs: List[Union[NamedContextAttribute, Dict[str, ContextAttribute]]],
    ):
        """
        The entity attributes are updated with the ones in the payload.
        In addition to that, if one or more attributes in the payload doesn't
        exist in the entity, an error is returned. This corresponds to a
        'PATcH' request.

        Args:
            entity_id: Entity id to be updated
            entity_type: Entity type, to avoid ambiguity in case there are
                several entities with the same entity id.
            attrs: List of attributes to update or to append

        Returns:
            None

        """
        url = urljoin(self.base_url, f"v2/entities/{entity_id}/attrs")
        headers = self.headers.copy()
        params = {"type": entity_type}

        entity = ContextEntity(id=entity_id, type=entity_type)
        entity.add_attributes(attrs)

        try:
            res = self.patch(
                url=url,
                headers=headers,
                json=entity.model_dump(
                    exclude={"id", "type"},
                    exclude_none=True
                ),
                params=params,
            )
            if res.ok:
                self.logger.info("Entity '%s' successfully " "updated!", entity.id)
            else:
                res.raise_for_status()
        except requests.RequestException as err:
            msg = f"Could not update attributes of entity" f" {entity.id} !"
            self.log_error(err=err, msg=msg)
            raise

    def override_entity(self, entity: ContextEntity):
        """
        The request payload is an object representing the attributes to
        override the existing entity.

        Note:
            If you want to manipulate you should rather use patch_entity.

        Args:
            entity (ContextEntity):
        Returns:
            None
        """
        self.replace_entity_attributes(entity_id=entity.id,
                                       entity_type=entity.type,
                                       attrs=entity.get_properties())

    def replace_entity_attributes(
        self,
        entity_id: str,
        entity_type: str,
        attrs: List[Union[NamedContextAttribute, Dict[str, ContextAttribute]]],
    ):
        """
        The attributes previously existing in the entity are removed and
        replaced by the ones in the request. This corresponds to a 'PUT'
        request.

        Args:
            entity_id: Entity id to be updated
            entity_type: Entity type, to avoid ambiguity in case there are
                several entities with the same entity id.
            attrs: List of attributes to add to the entity
        Returns:
            None
        """
        url = urljoin(self.base_url, f"v2/entities/{entity_id}/attrs")
        headers = self.headers.copy()
        params = {}
        if entity_type:
            params.update({"type": entity_type})

        entity = ContextEntity(id=entity_id, type=entity_type)
        entity.add_attributes(attrs)

        try:
            res = self.put(
                url=url,
                headers=headers,
                json=entity.model_dump(
                    exclude={"id", "type"},
                    exclude_none=True
                ),
                params=params,
            )
            if res.ok:
                self.logger.info("Entity '%s' successfully " "updated!", entity.id)
            else:
                res.raise_for_status()
        except requests.RequestException as err:
            msg = f"Could not replace attribute of entity {entity.id} !"
            self.log_error(err=err, msg=msg)
            raise

    # Attribute operations
    def get_attribute(
        self,
        entity_id: str,
        attr_name: str,
        entity_type: str = None,
        metadata: str = None,
        response_format="",
    ) -> ContextAttribute:
        """
        Retrieves a specified attribute from an entity.

        Args:
            entity_id: Id of the entity. Example: Bcn_Welt
            attr_name: Name of the attribute to be retrieved.
            entity_type (Optional): Type of the entity to retrieve
            metadata (Optional): A list of metadata names to include in the
                response. See "Filtering out attributes and metadata" section
                for more detail.

        Returns:
            The content of the retrieved attribute as ContextAttribute

        Raises:
            Error

        """
        url = urljoin(self.base_url, f"v2/entities/{entity_id}/attrs/{attr_name}")
        headers = self.headers.copy()
        params = {}
        if entity_type:
            params.update({"type": entity_type})
        if metadata:
            params.update({"metadata": ",".join(metadata)})
        try:
            res = self.get(url=url, params=params, headers=headers)
            if res.ok:
                self.logger.debug("Received: %s", res.json())
                return ContextAttribute(**res.json())
            res.raise_for_status()
        except requests.RequestException as err:
            msg = (
                f"Could not load attribute '{attr_name}' from entity" f"'{entity_id}' "
            )
            self.log_error(err=err, msg=msg)
            raise

    def update_entity_attribute(
        self,
        entity_id: str,
        attr: Union[ContextAttribute, NamedContextAttribute],
        *,
        entity_type: str = None,
        attr_name: str = None,
        override_metadata: bool = True,
    ):
        """
        Updates a specified attribute from an entity.

        Args:
            attr:
                context attribute to update
            entity_id:
                Id of the entity. Example: Bcn_Welt
            entity_type:
                Entity type, to avoid ambiguity in case there are
                several entities with the same entity id.
            attr_name:
                Name of the attribute to be updated.
            override_metadata:
                Bool, if set to `True` (default) the metadata will be
                overwritten. This is for backwards compatibility reasons.
                If `False` the metadata values will be either updated if
                already existing or append if not.
                See also:
                https://fiware-orion.readthedocs.io/en/master/user/metadata.html
        """
        headers = self.headers.copy()
        if not isinstance(attr, NamedContextAttribute):
            assert attr_name is not None, (
                "Missing name for attribute. "
                "attr_name must be present if"
                "attr is of type ContextAttribute"
            )
        else:
            assert attr_name is None, (
                "Invalid argument attr_name. Do not set "
                "attr_name if attr is of type "
                "NamedContextAttribute"
            )
            attr_name = attr.name

        url = urljoin(self.base_url, f"v2/entities/{entity_id}/attrs/{attr_name}")
        params = {}
        if entity_type:
            params.update({"type": entity_type})
        # set overrideMetadata option (we assure backwards compatibility here)
        if override_metadata:
            params.update({"options": "overrideMetadata"})
        try:
            res = self.put(
                url=url,
                headers=headers,
                params=params,
                json=attr.model_dump(
                    exclude={"name"},
                    exclude_none=True
                ),
            )
            if res.ok:
                self.logger.info(
                    "Attribute '%s' of '%s' " "successfully updated!",
                    attr_name,
                    entity_id,
                )
            else:
                res.raise_for_status()
        except requests.RequestException as err:
            msg = (
                f"Could not update attribute '{attr_name}' of entity" f"'{entity_id}' "
            )
            self.log_error(err=err, msg=msg)
            raise

    def delete_entity_attribute(
        self, entity_id: str, attr_name: str, entity_type: str = None
    ) -> None:
        """
        Removes a specified attribute from an entity.

        Args:
            entity_id: Id of the entity.
            attr_name: Name of the attribute to be retrieved.
            entity_type: Entity type, to avoid ambiguity in case there are
            several entities with the same entity id.
        Raises:
            Error

        """
        url = urljoin(self.base_url, f"v2/entities/{entity_id}/attrs/{attr_name}")
        headers = self.headers.copy()
        params = {}
        if entity_type:
            params.update({"type": entity_type})
        try:
            res = self.delete(url=url, headers=headers)
            if res.ok:
                self.logger.info(
                    "Attribute '%s' of '%s' " "successfully deleted!",
                    attr_name,
                    entity_id,
                )
            else:
                res.raise_for_status()
        except requests.RequestException as err:
            msg = (
                f"Could not delete attribute '{attr_name}' of entity" f"'{entity_id}' "
            )
            self.log_error(err=err, msg=msg)
            raise

    # Attribute value operations
    def get_attribute_value(
        self, entity_id: str, attr_name: str, entity_type: str = None
    ) -> Any:
        """
        This operation returns the value property with the value of the
        attribute.

        Args:
            entity_id: Id of the entity. Example: Bcn_Welt
            attr_name: Name of the attribute to be retrieved.
                Example: temperature.
            entity_type: Entity type, to avoid ambiguity in case there are
                several entities with the same entity id.

        Returns:

        """
        url = urljoin(self.base_url, f"v2/entities/{entity_id}/attrs/{attr_name}/value")
        headers = self.headers.copy()
        params = {}
        if entity_type:
            params.update({"type": entity_type})
        try:
            res = self.get(url=url, params=params, headers=headers)
            if res.ok:
                self.logger.debug("Received: %s", res.json())
                return res.json()
            res.raise_for_status()
        except requests.RequestException as err:
            msg = (
                f"Could not load value of attribute '{attr_name}' from "
                f"entity'{entity_id}' "
            )
            self.log_error(err=err, msg=msg)
            raise

    def update_attribute_value(
        self, *, entity_id: str, attr_name: str, value: Any, entity_type: str = None
    ):
        """
        Updates the value of a specified attribute of an entity

        Args:
            value: update value
            entity_id: Id of the entity. Example: Bcn_Welt
            attr_name: Name of the attribute to be retrieved.
                Example: temperature.
            entity_type: Entity type, to avoid ambiguity in case there are
                several entities with the same entity id.
        Returns:

        """
        url = urljoin(self.base_url, f"v2/entities/{entity_id}/attrs/{attr_name}/value")
        headers = self.headers.copy()
        params = {}
        if entity_type:
            params.update({"type": entity_type})
        try:
            if not isinstance(value, (dict, list)):
                headers.update({"Content-Type": "text/plain"})
                if isinstance(value, str):
                    value = f"{value}"
                res = self.put(url=url, headers=headers, json=value, params=params)
            else:
                res = self.put(url=url, headers=headers, json=value, params=params)
            if res.ok:
                self.logger.info(
                    "Attribute '%s' of '%s' " "successfully updated!",
                    attr_name,
                    entity_id,
                )
            else:
                res.raise_for_status()
        except requests.RequestException as err:
            msg = (
                f"Could not update value of attribute '{attr_name}' from "
                f"entity '{entity_id}' "
            )
            self.log_error(err=err, msg=msg)
            raise

    # Types Operations
    def get_entity_types(
        self, *, limit: int = None, offset: int = None, options: str = None
    ) -> List[Dict[str, Any]]:
        """

        Args:
            limit: Limit the number of types to be retrieved.
            offset: Skip a number of records.
            options: Options dictionary. Allowed: count, values

        Returns:

        """
        url = urljoin(self.base_url, "v2/types")
        headers = self.headers.copy()
        params = {}
        if limit:
            params.update({"limit": limit})
        if offset:
            params.update({"offset": offset})
        if options:
            params.update({"options": options})
        try:
            res = self.get(url=url, params=params, headers=headers)
            if res.ok:
                self.logger.debug("Received: %s", res.json())
                return res.json()
            res.raise_for_status()
        except requests.RequestException as err:
            msg = "Could not load entity types!"
            self.log_error(err=err, msg=msg)
            raise

    def get_entity_type(self, entity_type: str) -> Dict[str, Any]:
        """

        Args:
            entity_type: Entity Type. Example: Room

        Returns:

        """
        url = urljoin(self.base_url, f"v2/types/{entity_type}")
        headers = self.headers.copy()
        params = {}
        try:
            res = self.get(url=url, params=params, headers=headers)
            if res.ok:
                self.logger.debug("Received: %s", res.json())
                return res.json()
            res.raise_for_status()
        except requests.RequestException as err:
            msg = f"Could not load entities of type" f"'{entity_type}' "
            self.log_error(err=err, msg=msg)
            raise

    # SUBSCRIPTION API ENDPOINTS
    def get_subscription_list(self, limit: PositiveInt = inf) -> List[Subscription]:
        """
        Returns a list of all the subscriptions present in the system.
        Args:
            limit: Limit the number of subscriptions to be retrieved
        Returns:
            list of subscriptions
        """
        url = urljoin(self.base_url, "v2/subscriptions/")
        headers = self.headers.copy()
        params = {}

        # We always use the 'count' option to check weather pagination is
        # required
        params.update({"options": "count"})
        try:
            items = self.__pagination(
                limit=limit, url=url, params=params, headers=headers
            )
            adapter = TypeAdapter(List[Subscription])
            return adapter.validate_python(items)
        except requests.RequestException as err:
            msg = "Could not load subscriptions!"
            self.log_error(err=err, msg=msg)
            raise

    def post_subscription(
        self,
        subscription: Subscription,
        update: bool = False,
        skip_initial_notification: bool = False,
    ) -> str:
        """
        Creates a new subscription. The subscription is represented by a
        Subscription object defined in filip.cb.models.

        If the subscription already exists, the adding is prevented and the id
        of the existing subscription is returned.

        A subscription is deemed as already existing if there exists a
        subscription with the exact same subject and notification fields. All
        optional fields are not considered.

        Args:
            subscription: Subscription
            update: True - If the subscription already exists, update it
                    False- If the subscription already exists, throw warning
            skip_initial_notification: True - Initial Notifications will be
                sent to recipient containing the whole data. This is
                deprecated and removed from version 3.0 of the context broker.
                False - skip the initial notification
        Returns:
            str: Id of the (created) subscription

        """
        existing_subscriptions = self.get_subscription_list()

        sub_dict = subscription.model_dump(include={'subject',
                                                    'notification'})
        for ex_sub in existing_subscriptions:
            if self._subscription_dicts_are_equal(
                    sub_dict,
                    ex_sub.model_dump(include={'subject', 'notification'})
            ):
                self.logger.info("Subscription already exists")
                if update:
                    self.logger.info("Updated subscription")
                    subscription.id = ex_sub.id
                    self.update_subscription(subscription)
                else:
                    warnings.warn(
                        f"Subscription existed already with the id" f" {ex_sub.id}"
                    )
                return ex_sub.id

        params = {}
        if skip_initial_notification:
            version = self.get_version()["orion"]["version"]
            if parse_version(version) <= parse_version("3.1"):
                params.update({"options": "skipInitialNotification"})
            else:
                pass
            warnings.warn(
                f"Skip initial notifications is a deprecated "
                f"feature of older versions <=3.1 of the context "
                f"broker. The Context Broker that you requesting has "
                f"version: {version}. For newer versions we "
                f"automatically skip this option. Consider "
                f"refactoring and updating your services",
                DeprecationWarning,
            )

        url = urljoin(self.base_url, "v2/subscriptions")
        headers = self.headers.copy()
        headers.update({"Content-Type": "application/json"})
        try:
            res = self.post(
                url=url,
                headers=headers,
                data=subscription.model_dump_json(exclude={"id"}, exclude_none=True),
                params=params,
            )
            if res.ok:
                self.logger.info("Subscription successfully created!")
                return res.headers["Location"].split("/")[-1]
            res.raise_for_status()
        except requests.RequestException as err:
            msg = "Could not send subscription!"
            self.log_error(err=err, msg=msg)
            raise

    def get_subscription(self, subscription_id: str) -> Subscription:
        """
        Retrieves a subscription from
        Args:
            subscription_id: id of the subscription

        Returns:

        """
        url = urljoin(self.base_url, f"v2/subscriptions/{subscription_id}")
        headers = self.headers.copy()
        try:
            res = self.get(url=url, headers=headers)
            if res.ok:
                self.logger.debug("Received: %s", res.json())
                return Subscription(**res.json())
            res.raise_for_status()
        except requests.RequestException as err:
            msg = f"Could not load subscription {subscription_id}"
            self.log_error(err=err, msg=msg)
            raise

    def update_subscription(
        self, subscription: Subscription, skip_initial_notification: bool = False
    ):
        """
        Only the fields included in the request are updated in the subscription.

        Args:
            subscription: Subscription to update
            skip_initial_notification: True - Initial Notifications will be
                sent to recipient containing the whole data. This is
                deprecated and removed from version 3.0 of the context broker.
                False - skip the initial notification

        Returns:
            None
        """
        params = {}
        if skip_initial_notification:
            version = self.get_version()["orion"]["version"]
            if parse_version(version) <= parse_version("3.1"):
                params.update({"options": "skipInitialNotification"})
            else:
                pass
            warnings.warn(
                f"Skip initial notifications is a deprecated "
                f"feature of older versions <3.1 of the context "
                f"broker. The Context Broker that you requesting has "
                f"version: {version}. For newer versions we "
                f"automatically skip this option. Consider "
                f"refactoring and updating your services",
                DeprecationWarning,
            )

        url = urljoin(self.base_url, f"v2/subscriptions/{subscription.id}")
        headers = self.headers.copy()
        headers.update({"Content-Type": "application/json"})
        try:
            res = self.patch(
                url=url,
                headers=headers,
                data=subscription.model_dump_json(
                    exclude={"id"},
                    exclude_none=True
                ),
            )
            if res.ok:
                self.logger.info("Subscription successfully updated!")
            else:
                res.raise_for_status()
        except requests.RequestException as err:
            msg = f"Could not update subscription {subscription.id}"
            self.log_error(err=err, msg=msg)
            raise

    def delete_subscription(self, subscription_id: str) -> None:
        """
        Deletes a subscription from a Context Broker
        Args:
            subscription_id: id of the subscription
        """
        url = urljoin(self.base_url, f"v2/subscriptions/{subscription_id}")
        headers = self.headers.copy()
        try:
            res = self.delete(url=url, headers=headers)
            if res.ok:
                self.logger.info(
                    f"Subscription '{subscription_id}' " f"successfully deleted!"
                )
            else:
                res.raise_for_status()
        except requests.RequestException as err:
            msg = f"Could not delete subscription {subscription_id}"
            self.log_error(err=err, msg=msg)
            raise

    # Registration API
    def get_registration_list(self, *, limit: PositiveInt = None) -> List[Registration]:
        """
        Lists all the context provider registrations present in the system.

        Args:
            limit: Limit the number of registrations to be retrieved
        Returns:

        """
        url = urljoin(self.base_url, "v2/registrations/")
        headers = self.headers.copy()
        params = {}

        # We always use the 'count' option to check weather pagination is
        # required
        params.update({"options": "count"})
        try:
            items = self.__pagination(
                limit=limit, url=url, params=params, headers=headers
            )
            adapter = TypeAdapter(List[Registration])
            return adapter.validate_python(items)
        except requests.RequestException as err:
            msg = "Could not load registrations!"
            self.log_error(err=err, msg=msg)
            raise

    def post_registration(self, registration: Registration):
        """
        Creates a new context provider registration. This is typically used
        for binding context sources as providers of certain data. The
        registration is represented by cb.models.Registration

        Args:
            registration (Registration):

        Returns:

        """
        url = urljoin(self.base_url, "v2/registrations")
        headers = self.headers.copy()
        headers.update({"Content-Type": "application/json"})
        try:
            res = self.post(
                url=url,
                headers=headers,
                data=registration.model_dump_json(exclude={"id"}, exclude_none=True),
            )
            if res.ok:
                self.logger.info("Registration successfully created!")
                return res.headers["Location"].split("/")[-1]
            res.raise_for_status()
        except requests.RequestException as err:
            msg = f"Could not send registration {registration.id}!"
            self.log_error(err=err, msg=msg)
            raise

    def get_registration(self, registration_id: str) -> Registration:
        """
        Retrieves a registration from context broker by id

        Args:
            registration_id: id of the registration

        Returns:
            Registration
        """
        url = urljoin(self.base_url, f"v2/registrations/{registration_id}")
        headers = self.headers.copy()
        try:
            res = self.get(url=url, headers=headers)
            if res.ok:
                self.logger.debug("Received: %s", res.json())
                return Registration(**res.json())
            res.raise_for_status()
        except requests.RequestException as err:
            msg = f"Could not load registration {registration_id} !"
            self.log_error(err=err, msg=msg)
            raise

    def update_registration(self, registration: Registration):
        """
        Only the fields included in the request are updated in the registration.

        Args:
            registration: Registration to update
        Returns:

        """
        url = urljoin(self.base_url, f"v2/registrations/{registration.id}")
        headers = self.headers.copy()
        headers.update({"Content-Type": "application/json"})
        try:
            res = self.patch(
                url=url,
                headers=headers,
                data=registration.model_dump_json(
                    exclude={"id"},
                    exclude_none=True
                ),
            )
            if res.ok:
                self.logger.info("Registration successfully updated!")
            else:
                res.raise_for_status()
        except requests.RequestException as err:
            msg = f"Could not update registration {registration.id} !"
            self.log_error(err=err, msg=msg)
            raise

    def delete_registration(self, registration_id: str) -> None:
        """
        Deletes a subscription from a Context Broker
        Args:
            registration_id: id of the subscription
        """
        url = urljoin(self.base_url, f"v2/registrations/{registration_id}")
        headers = self.headers.copy()
        try:
            res = self.delete(url=url, headers=headers)
            if res.ok:
                self.logger.info(
                    "Registration '%s' " "successfully deleted!", registration_id
                )
            res.raise_for_status()
        except requests.RequestException as err:
            msg = f"Could not delete registration {registration_id} !"
            self.log_error(err=err, msg=msg)
            raise

    # Batch operation API
    def update(
        self,
        *,
        entities: List[ContextEntity],
        action_type: Union[ActionType, str],
        update_format: str = None,
    ) -> None:
        """
        This operation allows to create, update and/or delete several entities
        in a single batch operation.

        This operation is split in as many individual operations as entities
        in the entities vector, so the actionType is executed for each one of
        them. Depending on the actionType, a mapping with regular non-batch
        operations can be done:

        append: maps to POST /v2/entities (if the entity does not already exist)
        or POST /v2/entities/<id>/attrs (if the entity already exists).

        appendStrict: maps to POST /v2/entities (if the entity does not
        already exist) or POST /v2/entities/<id>/attrs?options=append (if the
        entity already exists).

        update: maps to PATCH /v2/entities/<id>/attrs.

        delete: maps to DELETE /v2/entities/<id>/attrs/<attrName> on every
            attribute included in the entity or to DELETE /v2/entities/<id> if
            no attribute were included in the entity.

        replace: maps to PUT /v2/entities/<id>/attrs.

        Args:
            entities: "an array of entities, each entity specified using the "
                      "JSON entity representation format "
            action_type (Update): "actionType, to specify the kind of update
                    action to do: either append, appendStrict, update, delete,
                    or replace. "
            update_format (str): Optional 'keyValues'

        Returns:

        """

        url = urljoin(self.base_url, "v2/op/update")
        headers = self.headers.copy()
        headers.update({"Content-Type": "application/json"})
        params = {}
        if update_format:
            assert (
                update_format == "keyValues"
            ), "Only 'keyValues' is allowed as update format"
            params.update({"options": "keyValues"})
        update = Update(actionType=action_type, entities=entities)
        try:
            res = self.post(
                url=url,
                headers=headers,
                params=params,
                json=update.model_dump(by_alias=True),
            )
            if res.ok:
                self.logger.info("Update operation '%s' succeeded!", action_type)
            else:
                res.raise_for_status()
        except requests.RequestException as err:
            msg = f"Update operation '{action_type}' failed!"
            self.log_error(err=err, msg=msg)
            raise

    def query(
        self,
        *,
        query: Query,
        limit: PositiveInt = None,
        order_by: str = None,
        response_format: Union[AttrsFormat, str] = AttrsFormat.NORMALIZED,
    ) -> List[Any]:
        """
        Generate api query
        Args:
            query (Query):
            limit (PositiveInt):
            order_by (str):
            response_format (AttrsFormat, str):
        Returns:
            The response payload is an Array containing one object per matching
            entity, or an empty array [] if no entities are found. The entities
            follow the JSON entity representation format (described in the
            section "JSON Entity Representation").
        """
        url = urljoin(self.base_url, "v2/op/query")
        headers = self.headers.copy()
        headers.update({"Content-Type": "application/json"})
        params = {"options": "count"}

        if response_format:
            if response_format not in list(AttrsFormat):
                raise ValueError(f"Value must be in {list(AttrsFormat)}")
            params["options"] = ",".join([response_format, "count"])
        try:
            items = self.__pagination(
                method=PaginationMethod.POST,
                url=url,
                headers=headers,
                params=params,
                data=query.model_dump_json(exclude_none=True),
                limit=limit,
            )
            if response_format == AttrsFormat.NORMALIZED:
                adapter = TypeAdapter(List[ContextEntity])
                return adapter.validate_python(items)
            if response_format == AttrsFormat.KEY_VALUES:
                adapter = TypeAdapter(List[ContextEntityKeyValues])
                return adapter.validate_python(items)
            return items
        except requests.RequestException as err:
            msg = "Query operation failed!"
            self.log_error(err=err, msg=msg)
            raise

    def notify(self, message: Message) -> None:
        """
        This operation is intended to consume a notification payload so that
        all the entity data included by such notification is persisted,
        overwriting if necessary. This operation is useful when one NGSIv2
        endpoint is subscribed to another NGSIv2 endpoint (federation
        scenarios). The request payload must be an NGSIv2 notification
        payload. The behaviour must be exactly the same as 'update'
        with 'action_type' equal to append.

        Args:
            message: Notification message

        Returns:
            None
        """
        url = urljoin(self.base_url, "v2/op/notify")
        headers = self.headers.copy()
        headers.update({"Content-Type": "application/json"})
        params = {}
        try:
            res = self.post(
                url=url,
                headers=headers,
                params=params,
                data=message.model_dump_json(by_alias=True),
            )
            if res.ok:
                self.logger.info("Notification message sent!")
            else:
                res.raise_for_status()
        except requests.RequestException as err:
            msg = (
                f"Sending notifcation message failed! \n "
                f"{message.model_dump_json(inent=2)}"
            )
            self.log_error(err=err, msg=msg)
            raise

    def post_command(
        self,
        *,
        entity_id: str,
        entity_type: str,
        command: Union[Command, NamedCommand, Dict],
        command_name: str = None,
    ) -> None:
        """
        Post a command to a context entity this corresponds to 'PATCH' of the
        specified command attribute.

        Args:
            entity_id: Entity identifier
            command: Command
            entity_type: Entity type
            command_name: Name of the command in the entity

        Returns:
            None
        """
        if command_name:
            assert isinstance(command, (Command, dict))
            if isinstance(command, dict):
                command = Command(**command)
            command = {command_name: command.model_dump()}
        else:
            assert isinstance(command, (NamedCommand, dict))
            if isinstance(command, dict):
                command = NamedCommand(**command)

        self.update_existing_entity_attributes(
            entity_id=entity_id, entity_type=entity_type, attrs=[command]
        )

    def does_entity_exist(self, entity_id: str, entity_type: str) -> bool:
        """
        Test if an entity with given id and type is present in the CB

        Args:
            entity_id: Entity id
            entity_type: Entity type

        Returns:
            bool; True if entity exists

        Raises:
            RequestException, if any error occurs (e.g: No Connection),
            except that the entity is not found
        """
        url = urljoin(self.base_url, f"v2/entities/{entity_id}")
        headers = self.headers.copy()
        params = {"type": entity_type}

        try:
            res = self.get(url=url, params=params, headers=headers)
            if res.ok:
                return True
            res.raise_for_status()
        except requests.RequestException as err:
            if err.response is None or not err.response.status_code == 404:
                raise
            return False

    def patch_entity(self,
                     entity: ContextEntity,
                     old_entity: Optional[ContextEntity] = None,
                     override_attr_metadata: bool = True) -> None:
        """
        Takes a given entity and updates the state in the CB to match it.
        It is an extended equivalent to the HTTP method PATCH, which applies
        partial modifications to a resource.

        Args:
            entity: Entity to update
            old_entity: OPTIONAL, if given only the differences between the
                       old_entity and entity are updated in the CB.
                       Other changes made to the entity in CB, can be kept.
                       If type or id was changed, the old_entity will be
                       deleted.
            override_attr_metadata:
                Whether to override or append the attributes metadata.
                `True` for overwrite or `False` for update/append

        Returns:
           None
        """

        new_entity = entity

        if old_entity is None:
            # If no old entity_was provided we use the current state to compare
            # the entity to
            if self.does_entity_exist(
                entity_id=new_entity.id, entity_type=new_entity.type
            ):
                old_entity = self.get_entity(
                    entity_id=new_entity.id, entity_type=new_entity.type
                )
            else:
                # the entity is new, post and finish
                self.post_entity(new_entity, update=False)
                return

        else:
            # An old_entity was provided
            # check if the old_entity (still) exists else recall methode
            # and discard old_entity
            if not self.does_entity_exist(
                entity_id=old_entity.id, entity_type=old_entity.type
            ):
                self.patch_entity(
                    new_entity, override_attr_metadata=override_attr_metadata
                )
                return

            # if type or id was changed, the old_entity needs to be deleted
            # and the new_entity created
            # In this case we will lose the current state of the entity
            if old_entity.id != new_entity.id or old_entity.type != new_entity.type:
                self.delete_entity(entity_id=old_entity.id, entity_type=old_entity.type)

                if not self.does_entity_exist(
                    entity_id=new_entity.id, entity_type=new_entity.type
                ):
                    self.post_entity(entity=new_entity, update=False)
                    return

        # At this point we know that we need to patch only the attributes of
        # the entity
        # Check the differences between the attributes of old and new entity
        # Delete the removed attributes, create the new ones,
        # and update the existing if necessary
        old_attributes = old_entity.get_attributes()
        new_attributes = new_entity.get_attributes()

        # Manage attributes that existed before
        for old_attr in old_attributes:
            # commands do not exist in the ContextEntity and are only
            # registrations to the corresponding device. Operations as
            # delete will fail as it does not technically exist
            corresponding_new_attr = None
            for new_attr in new_attributes:
                if new_attr.name == old_attr.name:
                    corresponding_new_attr = new_attr

            if corresponding_new_attr is None:
                # Attribute no longer exists, delete it
                try:
                    self.delete_entity_attribute(
                        entity_id=new_entity.id,
                        entity_type=new_entity.type,
                        attr_name=old_attr.name,
                    )
                except requests.RequestException as err:
                    # if the attribute is provided by a registration the
                    # deletion will fail
                    if not err.response.status_code == 404:
                        raise
            else:
                # Check if attributed changed in any way, if yes update
                # else do nothing and keep current state
                if old_attr != corresponding_new_attr:
                    try:
                        self.update_entity_attribute(
                            entity_id=new_entity.id,
                            entity_type=new_entity.type,
                            attr=corresponding_new_attr,
                            override_metadata=override_attr_metadata,
                        )
                    except requests.RequestException as err:
                        # if the attribute is provided by a registration the
                        # update will fail
                        if not err.response.status_code == 404:
                            raise

        # Create new attributes
        update_entity = ContextEntity(id=entity.id, type=entity.type)
        update_needed = False
        for new_attr in new_attributes:
            # commands do not exist in the ContextEntity and are only
            # registrations to the corresponding device. Operations as
            # delete will fail as it does not technically exists
            attr_existed = False
            for old_attr in old_attributes:
                if new_attr.name == old_attr.name:
                    attr_existed = True

            if not attr_existed:
                update_needed = True
                update_entity.add_attributes([new_attr])

        if update_needed:
            self.update_entity(update_entity)

    def _subscription_dicts_are_equal(self, first: dict, second: dict):
        """
        Check if two dictionaries and all sub-dictionaries are equal.
        Logs a warning if the keys are not equal, but ignores the
        comparison of such keys.

        Args:
            first dict: Dictionary of first subscription
            second dict: Dictionary of second subscription

        Returns:
            True if equal, else False
        """

        def _value_is_not_none(value):
            """
            Recursive function to check if a value equals none.
            If the value is a dict and any value of the dict is not none,
            the value is not none.
            If the value is a list and any item is not none, the value is not none.
            If it's neither dict nore list, bool is used.
            """
            if isinstance(value, dict):
                return any([_value_is_not_none(value=_v)
                            for _v in value.values()])
            if isinstance(value, list):
                return any([_value_is_not_none(value=_v)for _v in value])
            else:
                return bool(value)
        if first.keys() != second.keys():
            warnings.warn(
                "Subscriptions contain a different set of fields. "
                "Only comparing to new fields of the new one."
            )
        for k, v in first.items():
            ex_value = second.get(k, None)
            if isinstance(v, dict) and isinstance(ex_value, dict):
                equal = self._subscription_dicts_are_equal(v, ex_value)
                if equal:
                    continue
                else:
                    return False
            if not _value_is_not_none(v) or not _value_is_not_none(ex_value):
                warnings.warn(
                    "Different field found:{"
                    f"{k}: ({v}, {ex_value})"
                    "}"
                )
            if v != ex_value:
                self.logger.debug(f"Not equal fields for key {k}: ({v}, {ex_value})")
                if not _value_is_not_none(v) and not _value_is_not_none(ex_value) or k == "timesSent":
                    continue
                return False
        return True


#
#
#    def check_duplicate_subscription(self, subscription_body, limit: int = 20):
#        """
#        Function compares the subject of the subscription body, on whether a subscription
#        already exists for a device / entity.
#        :param subscription_body: the body of the new subscripton
#        :param limit: pagination parameter, to set the number of
#        subscriptions bodies the get request should grab
#        :return: exists, boolean -> True, if such a subscription allready
#        exists
#        """
#        exists = False
#        subscription_subject = json.loads(subscription_body)["subject"]
#        # Exact keys depend on subscription body
#        try:
#            subscription_url = json.loads(subscription_body)[
#            "notification"]["httpCustom"]["url"]
#        except KeyError:
#            subscription_url = json.loads(subscription_body)[
#            "notification"]["http"]["url"]
#
#        # If the number of subscriptions is larger then the limit,
#        paginations methods have to be used
#        url = self.url + '/v2/subscriptions?limit=' + str(limit) +
#        '&options=count'
#        response = self.session.get(url, headers=self.get_header())
#
#        sub_count = float(response.headers["Fiware-Total-Count"])
#        response = json.loads(response.text)
#        if sub_count >= limit:
#            response = self.get_pagination(url=url, headers=self.get_header(),
#                                           limit=limit, count=sub_count)
#            response = json.loads(response)
#
#        for existing_subscription in response:
#            # check whether the exact same subscriptions already exists
#            if existing_subscription["subject"] == subscription_subject:
#                exists = True
#                break
#            try:
#                existing_url = existing_subscription["notification"][
#                "http"]["url"]
#            except KeyError:
#                existing_url = existing_subscription["notification"][
#                "httpCustom"]["url"]
#            # check whether both subscriptions notify to the same path
#            if existing_url != subscription_url:
#                continue
#            else:
#                # iterate over all entities included in the subscription object
#                for entity in subscription_subject["entities"]:
#                    if 'type' in entity.keys():
#                        subscription_type = entity['type']
#                    else:
#                        subscription_type = entity['typePattern']
#                    if 'id' in entity.keys():
#                        subscription_id = entity['id']
#                    else:
#                        subscription_id = entity["idPattern"]
#                    # iterate over all entities included in the exisiting
#                    subscriptions
#                    for existing_entity in existing_subscription["subject"][
#                    "entities"]:
#                        if "type" in entity.keys():
#                            type_existing = entity["type"]
#                        else:
#                            type_existing = entity["typePattern"]
#                        if "id" in entity.keys():
#                            id_existing = entity["id"]
#                        else:
#                            id_existing = entity["idPattern"]
#                        # as the ID field is non optional, it has to match
#                        # check whether the type match
#                        # if the type field is empty, they match all types
#                        if (type_existing == subscription_type) or\
#                                ('*' in subscription_type) or \
#                                ('*' in type_existing)\
#                                or (type_existing == "") or (
#                                subscription_type == ""):
#                            # check if on of the subscriptions is a pattern,
#                            or if they both refer to the same id
#                            # Get the attrs first, to avoid code duplication
#                            # last thing to compare is the attributes
#                            # Assumption -> position is the same as the
#                            entities _list
#                            # i == j
#                            i = subscription_subject["entities"].index(entity)
#                            j = existing_subscription["subject"][
#                            "entities"].index(existing_entity)
#                            try:
#                                subscription_attrs = subscription_subject[
#                                "condition"]["attrs"][i]
#                            except (KeyError, IndexError):
#                                subscription_attrs = []
#                            try:
#                                existing_attrs = existing_subscription[
#                                "subject"]["condition"]["attrs"][j]
#                            except (KeyError, IndexError):
#                                existing_attrs = []
#
#                            if (".*" in subscription_id) or ('.*' in
#                            id_existing) or (subscription_id == id_existing):
#                                # Attributes have to match, or the have to
#                                be an empty array
#                                if (subscription_attrs == existing_attrs) or
#                                (subscription_attrs == []) or (existing_attrs == []):
#                                        exists = True
#                            # if they do not match completely or subscribe
#                            to all ids they have to match up to a certain position
#                            elif ("*" in subscription_id) or ('*' in
#                            id_existing):
#                                    regex_existing = id_existing.find('*')
#                                    regex_subscription =
#                                    subscription_id.find('*')
#                                    # slice the strings to compare
#                                    if (id_existing[:regex_existing] in
#                                    subscription_id) or (subscription_id[:regex_subscription] in id_existing) or \
#                                            (id_existing[regex_existing:] in
#                                            subscription_id) or (subscription_id[regex_subscription:] in id_existing):
#                                            if (subscription_attrs ==
#                                            existing_attrs) or (subscription_attrs == []) or (existing_attrs == []):
#                                                exists = True
#                                            else:
#                                                continue
#                                    else:
#                                        continue
#                            else:
#                                continue
#                        else:
#                            continue
#                    else:
#                        continue
#        return exists
#<|MERGE_RESOLUTION|>--- conflicted
+++ resolved
@@ -241,12 +241,8 @@
             res.raise_for_status()
         except requests.RequestException as err:
             if update and err.response.status_code == 422:
-<<<<<<< HEAD
-                return self.update_entity(entity=entity)
-=======
                 return self.override_entity(
                     entity=entity)
->>>>>>> 4ba34412
             if patch and err.response.status_code == 422:
                 return self.patch_entity(
                     entity=entity, override_attr_metadata=override_attr_metadata
