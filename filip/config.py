"""
Settings module to set url from .env.filip file. This can also seen as an
example for other applications such as webapp that use the library. Using
`*.env` belongs to best practices in containerized applications. Pydantic
provides a convenient and clean way to manage environments.
"""

from pydantic import Field, AnyHttpUrl, AliasChoices, AnyUrl
from pydantic_settings import BaseSettings, SettingsConfigDict
from pathlib import Path
import os
from dotenv import find_dotenv

ROOT_DIR = os.path.realpath(os.path.join(os.path.dirname(__file__), ".."))


class Settings(BaseSettings):
    """
    Settings class that reads environment variables from a local `.env.filip`
    file or environment variables. The `.env.filip` can be located anywhere
    in the FiLiP repository.
    """
<<<<<<< HEAD
    CB_URL: AnyHttpUrl = Field(default="http://127.0.0.1:1026",
                               env=['ORION_URL', 'CB_URL', 'CB_HOST',
                                    'CONTEXTBROKER_URL', 'OCB_URL'])
    IOTA_URL: AnyHttpUrl = Field(default="http://127.0.0.1:4041",
                                 env='IOTA_URL')
    QL_URL: AnyHttpUrl = Field(default="http://127.0.0.1:8668",
                               env=['QUANTUMLEAP_URL', 'QL_URL'])

    minimum_orion_version: str = '3.6.0'
    class Config:
        env_file = '.env.filip'
        env_file_encoding = 'utf-8'
        case_sensitive = False
=======

    model_config = SettingsConfigDict(
        env_file=find_dotenv(Path(ROOT_DIR) / ".env.filip"),
        env_file_encoding="utf-8",
        case_sensitive=False,
        extra="ignore",
    )

    CB_URL: AnyHttpUrl = Field(
        default="http://127.0.0.1:1026",
        validation_alias=AliasChoices(
            "ORION_URL", "CB_URL", "CB_HOST", "CONTEXTBROKER_URL", "OCB_URL"
        ),
    )
    LD_CB_URL: AnyHttpUrl = Field(
        default="http://127.0.0.1:1027",
        validation_alias=AliasChoices(
            "LD_ORION_URL", "LD_CB_URL", "ORION_LD_URL", "SCORPIO_URL", "STELLIO_URL"
        ),
    )

    IOTA_URL: AnyHttpUrl = Field(
        default="http://127.0.0.1:4041", validation_alias="IOTA_URL"
    )

    QL_URL: AnyHttpUrl = Field(
        default="http://127.0.0.1:8668",
        validation_alias=AliasChoices("QUANTUMLEAP_URL", "QL_URL"),
    )

    MQTT_BROKER_URL: AnyUrl = Field(
        default="mqtt://127.0.0.1:1883",
        validation_alias=AliasChoices("MQTT_BROKER_URL", "MQTT_URL", "MQTT_BROKER"),
    )
    LD_MQTT_BROKER_URL: AnyUrl = Field(
        default="mqtt://127.0.0.1:1884",
        validation_alias=AliasChoices(
            "LD_MQTT_BROKER_URL", "LD_MQTT_URL", "LD_MQTT_BROKER"
        ),
    )

    FIWARE_SERVICE: str = Field(
        default="filip", validation_alias=AliasChoices("FIWARE_SERVICE")
    )
>>>>>>> 2d48f7b8


# create settings object
settings = Settings()<|MERGE_RESOLUTION|>--- conflicted
+++ resolved
@@ -20,21 +20,6 @@
     file or environment variables. The `.env.filip` can be located anywhere
     in the FiLiP repository.
     """
-<<<<<<< HEAD
-    CB_URL: AnyHttpUrl = Field(default="http://127.0.0.1:1026",
-                               env=['ORION_URL', 'CB_URL', 'CB_HOST',
-                                    'CONTEXTBROKER_URL', 'OCB_URL'])
-    IOTA_URL: AnyHttpUrl = Field(default="http://127.0.0.1:4041",
-                                 env='IOTA_URL')
-    QL_URL: AnyHttpUrl = Field(default="http://127.0.0.1:8668",
-                               env=['QUANTUMLEAP_URL', 'QL_URL'])
-
-    minimum_orion_version: str = '3.6.0'
-    class Config:
-        env_file = '.env.filip'
-        env_file_encoding = 'utf-8'
-        case_sensitive = False
-=======
 
     model_config = SettingsConfigDict(
         env_file=find_dotenv(Path(ROOT_DIR) / ".env.filip"),
@@ -79,7 +64,6 @@
     FIWARE_SERVICE: str = Field(
         default="filip", validation_alias=AliasChoices("FIWARE_SERVICE")
     )
->>>>>>> 2d48f7b8
 
 
 # create settings object
