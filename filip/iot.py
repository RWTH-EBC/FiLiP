--- conflicted
+++ resolved
@@ -1,6 +1,7 @@
 import requests
 from requests import Response
 
+import filip.test as test
 import json
 import string
 import random
@@ -16,7 +17,6 @@
 
 PROTOCOLS = ['IoTA-JSON','IoTA-UL']
 
-# ToDo: get rid of Attribute Class
 
 class Attribute: # DeviceAttribute
     def __init__(self, name: str, attr_type: str, value_type: str,
@@ -170,54 +170,6 @@
                 }.get(attr_type, "not_ok")(attr)
         if switch_dict == "not_ok":
             print("[WARN]: Attribute type unknown: \"{}\"".format(attr_type))
-
-    def add_lazy(self, attribute):
-        self.lazy.append(attribute)
-
-    def add_active(self, attribute):
-        self.attributes.append(attribute)
-
-    def add_static(self, attribute):
-        self.static_attributes.append(attribute)
-
-    def add_command(self, attribute):
-        self.commands.append(attribute)
-
-    def add_attribute_json(self, attribute:dict):
-        """
-        :param attribute: {
-            "name": "Temp_Sensor",
-            "value_type": "Number",
-            "attr_type": "Static",
-            "attr_value": "12"}
-
-
-        :param name: The name of the attribute as submitted to the context broker.
-        :param type: The type of the attribute as submitted to the context broker.
-        :param object_id: The id of the attribute used from the southbound API.
-        :param attr_type: One of \"active\" (default), \"lazy\" or \"static\"
-        """
-
-
-        attr_type = attribute["attr_type"]
-        if "attr_value" in attribute:
-            if attribute["attr_type"] != "static":# & attribute["attr_value"] != None:
-                print('[WARNING] Setting attribute value only allowed for \
-                        static attributes! Value will be ignored!')
-                del attribute["attr_value"]
-
-        attr = {"name": attribute["name"],
-                "type": attribute["value_type"],
-                "object_id": attribute["object_id"]}
-        # attr["value"] = Attribute.value NOT Supported by agent-lib
-        switch_dict = {"active": self.add_active,
-                "lazy": self.add_lazy,
-                "static":  self.add_static,
-                "command": self.add_command
-                }.get(attr_type, "not_ok")(attr)
-        if switch_dict == "not_ok":
-            print("[WARN]: Attribute type unknown: \"{}\"".format(attr_type))
-
 
 
     def delete_attribute(self, attr_name, attr_type):
@@ -557,6 +509,7 @@
         payload={}
         payload['services'] = [json.loads(device_group.get_json())]
         payload = json.dumps(payload, indent=4)
+        print(payload)
         response = requests.request("POST", url, data=payload,
                                     headers=headers)
         if response.status_code not in [201, 200, 204]:
@@ -579,7 +532,6 @@
         response = requests.request("PUT", url,
                                     data=payload, headers=headers,
                                     params=querystring)
-        print(url)
         if response.status_code not in [201, 200, 204]:
             log.warning("Unable to update device group:", response.text)
 
@@ -596,7 +548,9 @@
         payload = json.dumps(payload, indent=4)
         response = requests.request("POST", url, data=payload,
                                     headers=headers)
-<<<<<<< HEAD
+        if response.status_code != 201:
+            log.warning("Unable to post device: ", response.text)
+
 
         print(url, payload, headers)
         if (response.status_code == 409) & (update== True):
@@ -609,11 +563,6 @@
             print("[WARN]: Unable to post device:\n")
             print(response.text)
             print("payload")
-=======
-        if response.status_code != 201:
-            log.warning("Unable to post device: ", response.text)
-
->>>>>>> cadc91d1
         else:
             log.info("Device successfully posted!")
 
@@ -642,8 +591,6 @@
         headers = {**requtils.HEADER_CONTENT_JSON, **device_group.get_header()}
         response = requests.request("PUT", url, data=payload,
                                     headers=headers)
-
-        print(url, payload, headers)
         if response.status_code not in [201, 200, 204]:
             log.warning("Unable to update device: ", response.text)
         else:
