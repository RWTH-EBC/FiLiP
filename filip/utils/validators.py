"""
Helper functions to prohibit boiler plate code
"""
import logging
<<<<<<< HEAD
from typing import Union, Dict, Any, List
=======
>>>>>>> cccf9fec
from pydantic import AnyHttpUrl, validate_arguments
from filip.types import AnyMqttUrl


logger = logging.getLogger(name=__name__)


@validate_arguments
def validate_http_url(url: AnyHttpUrl) -> str:
    """
    Function checks whether the host has "http" added in case of http as
    protocol.

    Args:
        url (AnyHttpUrl): the url for the host / port

    #Returns:
        validated url
    """
    return url


@validate_arguments
def validate_mqtt_url(url: AnyMqttUrl) -> str:
    """
    Function that checks whether a url is valid mqtt endpoint

    Args:
        url: the url for the target endpoint

    Returns:
       validated url
    """
    return url


def validate_escape_character_free(value: Any) -> Any:
    """
    Function that checks whether a value does not contain in any of its
    string parts ' or ".
    the function iterates to break down each complex data-structure to its
    fundamental string parts.
    Each value of a list is examined
    Of dictionaries each value is examined, keys are skipped, as they are ok
    for Fiware
    Args:
        value: the string to check
    Returns:
       validated string
    """

    if not isinstance(value, List):
        value = [value]

    for v in value:
        if isinstance(v, Dict):
            for key, dict_value in v.items():
                validate_escape_character_free(dict_value)
                # it seems Fiware has no problem if the keys contain ' or "
                # validate_escape_character_free(key)
        elif isinstance(v, List):
            for inner_list in v:
                validate_escape_character_free(inner_list)
        else:
            # if a value here is not a string, it will also not contain ' or "
            v = str(v)
            if '"' in v:
                raise ValueError(f"The value {v} contains "
                                  f"the forbidden char \"")
            if "'" in v:
                raise ValueError(f"The value {v} contains "
                                  f"the forbidden char '")
    return value<|MERGE_RESOLUTION|>--- conflicted
+++ resolved
@@ -2,10 +2,7 @@
 Helper functions to prohibit boiler plate code
 """
 import logging
-<<<<<<< HEAD
 from typing import Union, Dict, Any, List
-=======
->>>>>>> cccf9fec
 from pydantic import AnyHttpUrl, validate_arguments
 from filip.types import AnyMqttUrl
 
