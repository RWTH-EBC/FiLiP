"""
Helper functions to prohibit boiler plate code
"""

import logging
import re
import warnings
from aenum import Enum
from typing import Dict, Any, List
from pydantic import AnyHttpUrl, validate_call
from pydantic_core import PydanticCustomError
from filip.custom_types import AnyMqttUrl
from pyjexl.jexl import JEXL
from pyjexl.parser import Transform
from pyjexl.exceptions import ParseError

logger = logging.getLogger(name=__name__)


class FiwareRegex(str, Enum):
    """
    Collection of Regex expression used to check if the value of a Pydantic
    field, can be used in the related Fiware field.
    """

<<<<<<< HEAD
    standard = r"(^((?![?&#/\"' ()=])[\x00-\x7F])*$)", \
               "Prevents any string that contains at least one of the " \
               "symbols: ? & # / ' \" or a whitespace"
    string_protect = r"(?!^id$)(?!^type$)(?!^geo:location$)" \
                     r"(^((?![?&#/\"' ()=])[\x00-\x7F])*$)",  \
                     "Prevents any string that contains at least one of " \
                     "the symbols: ? & # / ' \" or a whitespace." \
                     "AND the strings: id, type, geo:location"
=======
    _init_ = "value __doc__"

    standard = (
        r"(^((?![?&#/\"' ])[\x00-\x7F])*$)",
        "Prevents any string that contains at least one of the "
        "symbols: ? & # / ' \" or a whitespace",
    )
    string_protect = (
        r"(?!^id$)(?!^type$)(?!^geo:location$)" r"(^((?![?&#/\"' ])[\x00-\x7F])*$)",
        "Prevents any string that contains at least one of "
        "the symbols: ? & # / ' \" or a whitespace."
        "AND the strings: id, type, geo:location",
    )
>>>>>>> 597abb5f


@validate_call
def validate_http_url(url: AnyHttpUrl) -> str:
    """
    Function checks whether the host has "http" added in case of http as
    protocol.

    Args:
        url (AnyHttpUrl): the url for the host / port

    Returns:
        validated url
    """
    url = str(url) if url else url
    if url[-1] != "/":
        # add trailing slash
        url = f"{url}/"
    return url


@validate_call
def validate_mqtt_url(url: AnyMqttUrl) -> str:
    """
    Function that checks whether a url is valid mqtt endpoint

    Args:
        url: the url for the target endpoint

    Returns:
       validated url
    """
    return str(url) if url else url


def validate_escape_character_free(value: Any) -> Any:
    """
    Function that checks whether a value contains a string part that starts
    or end with ' or ".
    the function iterates to break down each complex data-structure to its
    fundamental string parts.
    Each value of a list is examined
    Of dictionaries each value is examined, keys are skipped, as they are ok
    for Fiware

    Args:
        value: the string to check

    Returns:
       validated string
    """

    if not isinstance(value, List):
        values = [value]
    else:
        values = value

    for value in values:
        if isinstance(value, Dict):
            for key, dict_value in value.items():
                validate_escape_character_free(dict_value)
                # it seems Fiware has no problem if the keys contain ' or "
                # validate_escape_character_free(key)
        elif isinstance(value, List):
            for inner_list in value:
                validate_escape_character_free(inner_list)
        else:
            # if a value here is not a string, it will also not contain ' or "
            value = str(value)
            if '"' == value[-1:] or '"' == value[0:1]:
                raise ValueError(f"The value {value} contains " f'the forbidden char "')
            if "'" == value[-1:] or "'" == value[0:1]:
                raise ValueError(f"The value {value} contains " f"the forbidden char '")
    return values


def match_regex(value: str, pattern: str):
    regex = re.compile(pattern)
    if not regex.match(value):
        raise PydanticCustomError(
<<<<<<< HEAD
            'string_pattern_mismatch',
            "String should match pattern '{pattern}', [type='{error_type}', input_value='{value}']",
            {'pattern': pattern,
             'error_type': 'string_pattern_mismatch',
             'value': value},
=======
            "string_pattern_mismatch",
            "String should match pattern '{pattern}'",
            {"pattern": pattern},
>>>>>>> 597abb5f
        )
    return value


def ignore_none_input(func):
    def wrapper(arg):
        if arg is None:
            return arg
        return func(arg)

    return wrapper


def validate_fiware_standard_regex(vale: str):
    return match_regex(vale, FiwareRegex.standard.value)


def validate_fiware_string_protect_regex(vale: str):
    return match_regex(vale, FiwareRegex.string_protect.value)


@ignore_none_input
def validate_mqtt_topic(topic: str):
    return match_regex(topic, r"^((?![\'\"#+,])[\x00-\x7F])*$")


@ignore_none_input
def validate_fiware_datatype_standard(_type):
    from filip.models.base import DataType

    if isinstance(_type, DataType):
        return _type
    elif isinstance(_type, str):
        return validate_fiware_standard_regex(_type)
    else:
        raise TypeError(f"Invalid type {type(_type)}")


@ignore_none_input
def validate_fiware_datatype_string_protect(_type):
    from filip.models.base import DataType

    if isinstance(_type, DataType):
        return _type
    elif isinstance(_type, str):
        return validate_fiware_string_protect_regex(_type)
    else:
        raise TypeError(f"Invalid type {type(_type)}")


@ignore_none_input
def validate_fiware_service_path(service_path):
    return match_regex(service_path, r"^((\/\w*)|(\/\#))*(\,((\/\w*)|(\/\#)))*$")


@ignore_none_input
def validate_fiware_service(service):
    return match_regex(service, r"\w*$")


jexl_transformation_functions = {
    "jsonparse": "(str) => JSON.parse(str)",
    "jsonstringify": "(obj) => JSON.stringify(obj)",
    "indexOf": "(val, char) => String(val).indexOf(char)",
    "length": "(val) => String(val).length",
    "trim": "(val) => String(val).trim()",
    "substr": "(val, int1, int2) => String(val).substr(int1, int2)",
    "addreduce": "(arr) => arr.reduce((i, v) => i + v)",
    "lengtharray": "(arr) => len(arr)",
    "typeof": "(val) => typeof val",
    "isarray": "(arr) => Array.isArray(arr)",
    "isnan": "(val) => isNaN(val)",
    "parseint": "(val) => parseInt(val)",
    "parsefloat": "(val) => parseFloat(val)",
    "toisodate": "(val) => new Date(val).toISOString()",
    "timeoffset": "(isostr) => new Date(isostr).getTimezoneOffset()",
    "tostring": "(val) => str(val)",
    "urlencode": "(val) => encodeURI(val)",
    "urldecode": "(val) => decodeURI(val)",
    "replacestr": "(str, from, to) => str.replace(from, to)",
    "replaceregexp": "(str, reg, to) => str.replace(reg, to)",
    "replaceallstr": "(str, from, to) => str.replace(from, to)",
    "replaceallregexp": "(str, reg, to) => str.replace(reg, to)",
    "split": "(str, ch) => str.split(ch)",
    "mapper": "(val, values, choices) => choices[values.index(val)]",
    "thmapper": "(val, values, choices) => choices[next((i for i, v in enumerate(values) if val <= v), None)]",
    "bitwisemask": "(i, mask, op, shf) => ((int(i) & mask) if op == '&' else ((int(i) | mask) if op == '|' else ((int(i) ^ mask) if op == '^' else int(i))) >> shf)",
    "slice": "(arr, init, end) => arr[init:end]",
    "addset": "(arr, x) => list(set(arr).add(x))",
    "removeset": "(arr, x) => list(set(arr).remove(x))",
    "touppercase": "(val) => str(val).upper()",
    "tolowercase": "(val) => str(val).lower()",
}


def validate_jexl_expression(expression, attribute_name, device_id):
    try:
        jexl_expression = JEXL().parse(expression)
        if isinstance(jexl_expression, Transform):
            if jexl_expression.name not in jexl_transformation_functions.keys():
                warnings.warn(f"{jexl_expression.name} might not supported")
    except ParseError:
        msg = f"Invalid JEXL expression '{expression}' inside the attribute '{attribute_name}' of Device '{device_id}'."
        if "|" in expression:
            msg += " If the expression contains the transform operator '|' you need to remove the spaces around it."
        raise ParseError(msg)
    return expression


def validate_expression_language(cls, expressionLanguage):
    if expressionLanguage == "legacy":
        warnings.warn(
            f"Using 'LEGACY' expression language inside {cls.__name__} is "
            f"deprecated. Use 'JEXL' instead."
        )
    elif expressionLanguage is None:
        expressionLanguage = "jexl"
    return expressionLanguage<|MERGE_RESOLUTION|>--- conflicted
+++ resolved
@@ -22,8 +22,8 @@
     Collection of Regex expression used to check if the value of a Pydantic
     field, can be used in the related Fiware field.
     """
-
-<<<<<<< HEAD
+    _init_ = 'value __doc__'
+
     standard = r"(^((?![?&#/\"' ()=])[\x00-\x7F])*$)", \
                "Prevents any string that contains at least one of the " \
                "symbols: ? & # / ' \" or a whitespace"
@@ -32,21 +32,6 @@
                      "Prevents any string that contains at least one of " \
                      "the symbols: ? & # / ' \" or a whitespace." \
                      "AND the strings: id, type, geo:location"
-=======
-    _init_ = "value __doc__"
-
-    standard = (
-        r"(^((?![?&#/\"' ])[\x00-\x7F])*$)",
-        "Prevents any string that contains at least one of the "
-        "symbols: ? & # / ' \" or a whitespace",
-    )
-    string_protect = (
-        r"(?!^id$)(?!^type$)(?!^geo:location$)" r"(^((?![?&#/\"' ])[\x00-\x7F])*$)",
-        "Prevents any string that contains at least one of "
-        "the symbols: ? & # / ' \" or a whitespace."
-        "AND the strings: id, type, geo:location",
-    )
->>>>>>> 597abb5f
 
 
 @validate_call
@@ -127,17 +112,11 @@
     regex = re.compile(pattern)
     if not regex.match(value):
         raise PydanticCustomError(
-<<<<<<< HEAD
             'string_pattern_mismatch',
             "String should match pattern '{pattern}', [type='{error_type}', input_value='{value}']",
             {'pattern': pattern,
              'error_type': 'string_pattern_mismatch',
              'value': value},
-=======
-            "string_pattern_mismatch",
-            "String should match pattern '{pattern}'",
-            {"pattern": pattern},
->>>>>>> 597abb5f
         )
     return value
 
