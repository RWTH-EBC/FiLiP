from filip import orion, config, subscription as sub, utils 
import filip.timeseries as ts
import time, datetime
import streamlit as st
import pandas as pd 

def create_entity(orion_cb):
    """
    Function creates a test entity and registers it with the context broker 
    :param orion_cb: A Orion Context Broker Instance
    :return: An NGSI Entity object
    """
    oak = {"id": "Oak_nr_44",
           "type": "Tree",
           "height": {"value" : 11,
                      "type" : "Integer" },
           "age": {"value": 7.5,
                   "type": "Float"},
           "leaves": {"value": "green",
                      "type": "String"},
           }
    oak_entity = orion.Entity(oak)

    orion_cb.post_json(oak_entity.get_json())
    return oak_entity

def create_subscription(orion_cb:object, quantum:object, entity:object,
                        notify_url:str, throttinling=0,
                        expires:object =datetime.datetime(2020, 12, 24, 18).isoformat() ,
                        metadata:list=["dateCreated", "dateModified"] ):
    """
    Function creates a test subscription
    :param orion_cb: An instance of the Context Broker, where the subscriptions is registered
    :param quantum: An instance of Quantumleap to manage timeseries data
    :param entity: the entity for which the subscription should be registered
    :param notify_url: ne url which should be notified, if the context broker registers any change in the entity attributes
    :param throttinling: defines the rate at which changes are sampled, e,g. every 5 seconds
    :param expires:  How long the subscription is valid
    :param metadata: add metadate to include when the attribute was changed
    :return: a subscription_id 
    """


    subscription =quantum.create_subscription_object(entity, notify_url,
                                       throttinling=throttinling,
                                       expires=expires)
    subscription.notification.metadata = metadata
    sub_id = orion_cb.create_subscription(subscription.get_json())
    return sub_id

def update_attribute(orion_cb:object, entity:object, attribute_name:str):
    # ToDO: Add attribute change for string attributes
    """
    :param orion_cb: And instance of the orion context broker 
    :param entity:
    :param attribute_name:
    :return:
    """
    for i in range(0,10):
            value = i*3
            print("new 'height' value: " + str(value))
            orion_cb.update_attribute(entity.id, attribute_name, value)
            time.sleep(1)


def get_timeseries_data_as_df(quantum:object, entity:object, attribute:str=None):
    """

    :param quantum: An instance of quantumleap where the timeseries data should be obtained from
    :param entity:  The entity of which the data should be obtained
    :param attribute: The attribute of which the data should be obtained, if none given, the attributes of all data is obtained
    :return: dataframe
    """
    if attribute:
        ts_dict = quantum.get_timeseries(entity.id, attribute)
    else:
        ts_dict = quantum.get_timeseries(entity.id)
    dataframe = utils.timeseries_to_pandas(ts_dict)
    return dataframe


def create_example_dataframe():
    """
    This is a helper function to display a example for plot_timeseries.py
    :return: a dataframe
    """
    CONFIG = config.Config()
    ORION_CB = orion.Orion(CONFIG)
    oak = create_entity(ORION_CB)
    quantum = ts.QuantumLeap(CONFIG)

    notify_url =  "http://quantumleap:8668/v2/notify"

    sub_id = create_subscription(orion_cb=ORION_CB, quantum=quantum, entity=oak, notify_url=notify_url)

    update_attribute(orion_cb=ORION_CB, entity=oak, attribute_name="height")

    ORION_CB.update_attribute(oak.id, "leaves", "brown")

    dataframe = get_timeseries_data_as_df(quantum=quantum, entity=oak)

    # delete entity in crate DB
    quantum.delete_entity(oak.id)

    # delete subscriptions
    ORION_CB.delete_all_subscriptions()


    return dataframe

if __name__=="__main__":
<<<<<<< HEAD
    # setup logging
    # before the first initalization the log_config.yaml.example file needs to be modified

    config.setup_logging()


=======
    #print(create_example_dataframe())




    # Reading the config
>>>>>>> 438469bb
    CONFIG = config.Config()

    # creating an instance of the ORION context broker
    ORION_CB = orion.Orion(CONFIG)

#    ORION_CB.fiware_service = None

    # create an example entity
    oak = create_entity(ORION_CB)

    # create an instance of Quantumleap
    quantum = ts.QuantumLeap(CONFIG)

#    quantum.fiware_service = None
    """ 
    throttling = 0
    expires = datetime.datetime(2020, 12, 24, 18).isoformat()
    notify_url = "http://quantumleap:8668/v2/notify"
    subscription = quantum.create_subscription_object(oak, notify_url,
                                throttling=throttling, expires=expires,)

    # add metadata to include the modification time of the attributes
    # in the notification
    subscription.notification.metadata = ["dateCreated", "dateModified"]

    # create subscription in Context Broker
    print(subscription.get_json())
    
    sub_id = ORION_CB.create_subscription(subscription.get_json())
    """

     # create a subscription and register it with the Orion Context Broker
    notify_url = "http://quantumleap:8668/v2/notify"
    sub_id = create_subscription(ORION_CB, quantum, oak, notify_url)
    print("subscription created, id is: " + str(sub_id))
    print(ORION_CB.get_subscription(sub_id))

    subscription_list = ORION_CB.get_subscription_list()
    print(subscription_list)

    
    # test update attributes
    # once with the function and once directly with the Context Broker
    update_attribute(orion_cb=ORION_CB, entity=oak, attribute_name="height")
    ORION_CB.update_attribute(oak.id, "leaves", "brown")

    # query historical data
    valuesonly = bool(True)
    params = {"lastN": 10}

    print(quantum.get_health())
    print(quantum.get_version())
    print(quantum.get_entity_data(oak.id))
    print(quantum.get_entity_data(oak.id, "height", params = params))
    print(quantum.get_timeseries(oak.id))
    print(quantum.get_entity_data(oak.id, "height", valuesonly))
    print(quantum.get_entity_type_data("Tree", "height"))
    print(quantum.get_entity_type_data("Tree", "height", valuesonly))

    """
    These functions return an internal server error, but are documented as
    "To Be Implemented" in QuantumLeap API:
    https://app.swaggerhub.com/apis/smartsdk/ngsi-tsdb/0.2#/

        print(quantum.get_entity_type_data("Tree"))
        print(quantum.get_entity_type_data("Tree", valuesonly))
        print(quantum.get_attributes("height"))
        print(quantum.get_attributes("height", valuesonly))
    """

    dataframe = get_timeseries_data_as_df(quantum=quantum, entity=oak)
    print(dataframe)
    
    # delete entity in orion
    timeout = 3
    print("deleting test entity in " + str(timeout) + " seconds")
    for j in range(0, timeout):
        time.sleep(1)
        print("...")



    print(dataframe)
    ORION_CB.delete(oak.id)
 
    # delete entity in crate DB
    quantum.delete_entity(oak.id)

    # delete subscription, so that the entity is not posted several times
    # by multiple subscriptions
    #
    ORION_CB.delete_subscription(sub_id)

    ORION_CB.delete_all_subscriptions()
    <|MERGE_RESOLUTION|>--- conflicted
+++ resolved
@@ -109,21 +109,12 @@
     return dataframe
 
 if __name__=="__main__":
-<<<<<<< HEAD
     # setup logging
     # before the first initalization the log_config.yaml.example file needs to be modified
 
     config.setup_logging()
 
 
-=======
-    #print(create_example_dataframe())
-
-
-
-
-    # Reading the config
->>>>>>> 438469bb
     CONFIG = config.Config()
 
     # creating an instance of the ORION context broker
