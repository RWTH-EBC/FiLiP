bin
.metadata
*.pyc
__pycache__
/.idea
*.json
*.yml
*.yaml
*.ini
*.log
.project
.pydevproject
<<<<<<< HEAD
*.pdf

=======
*.yml
*.yaml
>>>>>>> cadc91d1

# pip install #
#####################
*.egg-info/
*.egg/
*.eggs
dist
*.pypirc
build

# PyCharm #
#####################
.idea
.cache
venv

# Unittest #
#####################
.pytest_cache<|MERGE_RESOLUTION|>--- conflicted
+++ resolved
@@ -10,13 +10,6 @@
 *.log
 .project
 .pydevproject
-<<<<<<< HEAD
-*.pdf
-
-=======
-*.yml
-*.yaml
->>>>>>> cadc91d1
 
 # pip install #
 #####################
