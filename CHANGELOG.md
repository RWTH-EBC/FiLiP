--- conflicted
+++ resolved
@@ -1,9 +1,6 @@
 ### v0.7.x
-<<<<<<< HEAD
-- update: error handling for get devices list
-=======
+- update: error handling for get devices list ([#451](https://github.com/RWTH-EBC/FiLiP/pull/451))
 - add: warning if ``Orion`` version is not supported ([#200](https://github.com/RWTH-EBC/FiLiP/issues/200))
->>>>>>> a880250a
 
 ### v0.7.2
 - update: move rdflib requirement to ``semantics`` extras
