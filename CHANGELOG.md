<<<<<<< HEAD
### v0.7.1
- add: warning if ``Orion`` version is not supported ([#200](https://github.com/RWTH-EBC/FiLiP/issues/200))
=======
### v0.7.2
- update: move rdflib requirement to ``semantics`` extras

### v0.7.1
- update: relax rdflib requirements to allow rdflib<=6.1.1 ([#446](https://github.com/RWTH-EBC/FiLiP/issues/446))
>>>>>>> 16ac3bd7

### v0.7.0
- add: flag to decide on whether ignore invalid entities in get_entity_list ([#416](https://github.com/RWTH-EBC/FiLiP/pull/416))
- add: system params like ``lastSuccess`` to notification model ([#441](https://github.com/RWTH-EBC/FiLiP/pull/441))
- add: NGSI-LD convertion functions between keyvalues and normal entity format ([#443](https://github.com/RWTH-EBC/FiLiP/pull/443))
- add: flag to decide on whether ignore invalid entities in get_entity_list ([#416](https://github.com/RWTH-EBC/FiLiP/pull/416))
- add: NGSI-LD examples ([#432](https://github.com/RWTH-EBC/FiLiP/pull/432))
- fix: handle large amount of data in clear context broker ([#419](https://github.com/RWTH-EBC/FiLiP/pull/419))
- update: allow UTF-8 characters in attribute values ([#437](https://github.com/RWTH-EBC/FiLiP/pull/437))
- update: stop testing python 3.8 in workflow ([#441](https://github.com/RWTH-EBC/FiLiP/pull/441))
- update: adapt the behavior of `patch_entity` to align with the API specification ([#429](https://github.com/RWTH-EBC/FiLiP/pull/429))

### v0.6.3
- add: Unittest workflow via Github actions ([#388](https://github.com/RWTH-EBC/FiLiP/pull/388))
- add: Context conversion methods to_keyvalues() and to_normalized() ([#393](https://github.com/RWTH-EBC/FiLiP/pull/393))
- fix: relationship validation can not handle empty attributes ([#411](https://github.com/RWTH-EBC/FiLiP/pull/411))
- fix:relationship and properties cannot be created via predefined models ([#412](https://github.com/RWTH-EBC/FiLiP/pull/412))
- fix: LD entity model ignore unset properties ([#402](https://github.com/RWTH-EBC/FiLiP/pull/402))

### v0.6.2
- add: New features to validate and update relationships for V2 entities ([#380](https://github.com/RWTH-EBC/FiLiP/pull/380))
- add: ngsi-ld support for entity creation and update with keyvalues format ([#394](https://github.com/RWTH-EBC/FiLiP/pull/394))
- fix: exception handling for special characters in attribute value  ([#381](https://github.com/RWTH-EBC/FiLiP/pull/381))
- update: relax pydantic requirements ([#390](https://github.com/RWTH-EBC/FiLiP/pull/390))
- update: pandas requirement from ~=1.3.5 to >=1.3.5,<2.3.0 ([#396](https://github.com/RWTH-EBC/FiLiP/pull/396))

### v0.6.1
- add: Tutorial for saving live timeseries data (e.g., forecast) in context broker and timeseries database ([#363](https://github.com/RWTH-EBC/FiLiP/pull/363))
- add: Tutorial for using session object ([#370](https://github.com/RWTH-EBC/FiLiP/pull/370))
- add: Validation of quotation mark in ``q`` strings for NGSI-LD ``get_entities_list`` ([#383](https://github.com/RWTH-EBC/FiLiP/pull/383/files))
- fix: Addition of trailing slash if missing from base url ([#371](https://github.com/RWTH-EBC/FiLiP/pull/371))
- fix: Serialization error for custom datamodels during batch operation ([#376](https://github.com/RWTH-EBC/FiLiP/pull/376))
- update: omit invalid entities in `get_entity_list` ([#375](https://github.com/RWTH-EBC/FiLiP/pull/375))

### v0.6.0
- add: Tutorial for connecting with secured endpoints ([#319](https://github.com/RWTH-EBC/FiLiP/pull/319))
- add: Example for notification based command ([#332](https://github.com/RWTH-EBC/FiLiP/pull/332))
- add: tests for clear functions ([#336](https://github.com/RWTH-EBC/FiLiP/pull/336))
- 🚀 **add: API client for NGSI-LD context broker** ([#338](https://github.com/RWTH-EBC/FiLiP/pull/338)
,[#356](https://github.com/RWTH-EBC/FiLiP/pull/356)
,[#327](https://github.com/RWTH-EBC/FiLiP/pull/327)
,[#300](https://github.com/RWTH-EBC/FiLiP/pull/300)
,[#301](https://github.com/RWTH-EBC/FiLiP/pull/301)
,[#212](https://github.com/RWTH-EBC/FiLiP/pull/212)
,[#222](https://github.com/RWTH-EBC/FiLiP/pull/222)
,[#221](https://github.com/RWTH-EBC/FiLiP/pull/221)
  )
- fix: clear functions for context broker ([#336](https://github.com/RWTH-EBC/FiLiP/pull/336))
- fix: validation error of ``ngsipayloadattr`` when the attribute substitution is used([#351](https://github.com/RWTH-EBC/FiLiP/pull/351))
- update: integrate the key-values endpoints with normalized endpoints ([#318](https://github.com/RWTH-EBC/FiLiP/pull/318))
- remove: ``update_entity_attributes_key_values`` and ``update_entity_key_values`` are removed ([#318](https://github.com/RWTH-EBC/FiLiP/pull/318))


### v0.5.0
- update: allow duplicated name in device, check uniqueness of object_id ([#279](https://github.com/RWTH-EBC/FiLiP/pull/279))
- update: upgrade dependency of `paho-mqtt` to v2 ([#273](https://github.com/RWTH-EBC/FiLiP/pull/273/))
- add: `json` and `ngsi` as payload format in custom notification model ([#296](https://github.com/RWTH-EBC/FiLiP/pull/296))
- add: support alterationTypes in subscription model ([#293](https://github.com/RWTH-EBC/FiLiP/pull/293))
- add: validation for JEXL based expression ([#260](https://github.com/RWTH-EBC/FiLiP/pull/260))
- add: tutorials for multi-entity ([#260](https://github.com/RWTH-EBC/FiLiP/pull/260))
- add: add ``update_entity_relationships`` to allow relationship update ([#271](https://github.com/RWTH-EBC/FiLiP/pull/271))
- add: timeseries query with all attrs and specific attr name ([#16](https://github.com/RWTH-EBC/FiLiP/pull/16))
- add: flag to determine the deletion of registration when clearing the CB ([#267](https://github.com/RWTH-EBC/FiLiP/pull/267))
- add: ``covered`` flag in notification model ([#310](https://github.com/RWTH-EBC/FiLiP/pull/310))
- fix: rework tutorials for pydantic v2 ([#259](https://github.com/RWTH-EBC/FiLiP/pull/259))
- fix: inconsistency of `entity_type` as required argument ([#188](https://github.com/RWTH-EBC/FiLiP/pull/188))
- fix: allow empty string in attribute value validation ([#311](https://github.com/RWTH-EBC/FiLiP/pull/311))

BREAKING CHANGE: upgrade dependency of `paho-mqtt` to v2 ([#273](https://github.com/RWTH-EBC/FiLiP/pull/273/))

### v0.4.1
- fix: Session added as optional parameter to enable tls communication with clients ([#249](https://github.com/RWTH-EBC/FiLiP/pull/249))
- fix: add missing package ``geojson_pydantic`` in setup.py ([#276](https://github.com/RWTH-EBC/FiLiP/pull/276))
- add: support entity creation with keyvalues ([#264](https://github.com/RWTH-EBC/FiLiP/pull/264))

#### v0.4.0
- add tutorial for protected endpoint with bearer authentication ([#208](https://github.com/RWTH-EBC/FiLiP/issues/208))
- add internal mqtt url for unittests @djs0109 ([#239](https://github.com/RWTH-EBC/FiLiP/pull/239))
- fix: compare subscriptions to prevent duplicated notifications @FWuellhorst, @RCX112 ([#138](https://github.com/RWTH-EBC/FiLiP/pull/138))
- update pandas version to `~=2.1.4` for `python>=3.9` ([#231](https://github.com/RWTH-EBC/FiLiP/pull/231))
- fix: wrong msg in iotac post device ([#214](https://github.com/RWTH-EBC/FiLiP/pull/214))
- add support to update entities with keyValues @djs0109 ([#245](https://github.com/RWTH-EBC/FiLiP/pull/245))
- add function to override the existing entity ([#232 ](https://github.com/RWTH-EBC/FiLiP/pull/232 ))
- fix: remove root slash from paths ([#251](https://github.com/RWTH-EBC/FiLiP/issues/251))
- fix: include headers in some requests ([#250](https://github.com/RWTH-EBC/FiLiP/issues/250))
- add: `forcedUpdate` and missing `overrideMetadata` in request parameters ([#236](https://github.com/RWTH-EBC/FiLiP/pull/236))
- feat: make context-entity more customizable ([#225](https://github.com/RWTH-EBC/FiLiP/issues/225))
- feat: add geojson support to context-entity ([#226](https://github.com/RWTH-EBC/FiLiP/issues/226))

BREAKING CHANGE:
- feat: make context-entity more customizable ([#225](https://github.com/RWTH-EBC/FiLiP/issues/225)) enforces stricter type validation as before. This might lead to errors in your code if you are not using the correct types. Please check the documentation for the correct types.

#### v0.3.0
- fix: bug in typePattern validation @richardmarston ([#180](https://github.com/RWTH-EBC/FiLiP/pull/180))
- add: add messages to all KeyErrors @FWuellhorst ([#192](https://github.com/RWTH-EBC/FiLiP/pull/192))
- add: optional module `semantics` in setup tool @djs0109
- fix: get() method of Units dose not work properly by @djs0109 ([#193](https://github.com/RWTH-EBC/FiLiP/pull/193))
- BREAKING CHANGE: Migration of pydantic v1 to v2 @djs0109 ([#199](https://github.com/RWTH-EBC/FiLiP/issues/199))

#### v0.2.5
- fixed service group edition not working ([#170](https://github.com/RWTH-EBC/FiLiP/issues/170))
- fixed service group can not be retrieved by apikey and resource ([#169](https://github.com/RWTH-EBC/FiLiP/issues/169))
- add new argument `strict_data_type` to entity.get_attributes to allow disabling the validator of data types ([#182](https://github.com/RWTH-EBC/FiLiP/issues/182))

#### v0.2.4
- fixed ContextAttribute: wrong type conversion for value ([#173](https://github.com/RWTH-EBC/FiLiP/issues/173))
- fixed Change does_entity_exists create error message if entity does not exist ([#167](https://github.com/RWTH-EBC/FiLiP/issues/167))
- fixed remove additional escape chars when sending a string ([#163](https://github.com/RWTH-EBC/FiLiP/issues/163))

#### v0.2.3
- added `override_metadata` argument according to new metadata update semantics in orion (https://fiware-orion.readthedocs.io/en/master/user/metadata.html#updating-metadata) ([#157](https://github.com/RWTH-EBC/FiLiP/issues/157))
- fixed test for patch_entity ([#157](https://github.com/RWTH-EBC/FiLiP/issues/157))
- added flag to ntoify only changed attributes ([#154](https://github.com/RWTH-EBC/FiLiP/issues/154))
- fixed issue of client generation when multiple clients are required ([#151](https://github.com/RWTH-EBC/FiLiP/issues/151))
- fixed throttling=0 is not working when posting a subscription ([#148](https://github.com/RWTH-EBC/FiLiP/issues/148))
- added filter functions for better subscription handling ([#141](https://github.com/RWTH-EBC/FiLiP/issues/141))
- added filter functions for better device handling ([#143](https://github.com/RWTH-EBC/FiLiP/issues/143))
- fixed coupled delete of devices and entities ([#143](https://github.com/RWTH-EBC/FiLiP/issues/143))
- Add images to tutorials ([#139](https://github.com/RWTH-EBC/FiLiP/issues/139))

#### v0.2.2
- Updated requirements for tutorials ([#132](https://github.com/RWTH-EBC/FiLiP/issues/132))
- fixed quantumleap timeseries header ([#133](https://github.com/RWTH-EBC/FiLiP/issues/133))
- fixed broken imports for tutorials ([#134](https://github.com/RWTH-EBC/FiLiP/issues/134))

#### v0.2.1
- Updated documentation ([#128](https://github.com/RWTH-EBC/FiLiP/issues/128))
- Improve tutorials ([#127](https://github.com/RWTH-EBC/FiLiP/issues/127))

#### v0.2.0
- Refactored units model ([#107](https://github.com/RWTH-EBC/FiLiP/issues/107))
- Updated and moved data model generator ([#117](https://github.com/RWTH-EBC/FiLiP/issues/117))
- quantumleap subscription missing ql_url ([#108](https://github.com/RWTH-EBC/FiLiP/issues/108))
- Fixed lazy attributes in IoTA Device model ([#105](https://github.com/RWTH-EBC/FiLiP/issues/105))
- Added get_commands to ContextEntity model ([#87](https://github.com/RWTH-EBC/FiLiP/issues/87))
- Added missing attribute requets for context broker ([#113](https://github.com/RWTH-EBC/FiLiP/issues/113))
- Fixed broken attribute mapping in IoTAMQTTClient ([#122](https://github.com/RWTH-EBC/FiLiP/issues/122))
- Added tutorials ([#111](https://github.com/RWTH-EBC/FiLiP/issues/111))
- Updated documentation ([#151](https://github.com/RWTH-EBC/FiLiP/issues/51))

#### v0.1.8
- QuantumLeap request pagination ([#47](https://github.com/RWTH-EBC/FiLiP/issues/47))
- introduce mqtt client ([#45](https://github.com/RWTH-EBC/FiLiP/issues/45))
- introduce concurrent testing and clean up utils([#41](https://github.com/RWTH-EBC/FiLiP/issues/41))
- include default values in subscription update ([#39](https://github.com/RWTH-EBC/FiLiP/issues/39))
- move back to more simple docs design ([#32](https://github.com/RWTH-EBC/FiLiP/issues/32))
- added MQTT notifications ([#24](https://github.com/RWTH-EBC/FiLiP/issues/24))
- introduced [CHANGELOG.md](https://github.com/RWTH-EBC/FiLiP/blob/development/CHANGELOG.md) with versions
- semantic model features [#30](https://github.com/RWTH-EBC/FiLiP/issues/30)
- remodeled ngsi-v2 models ([#58,#59,#60](https://github.com/RWTH-EBC/FiLiP/issues/60))
- improved ContextEntity and Device deleting methods ([#27](https://github.com/RWTH-EBC/FiLiP/issues/28))
- patch methods for ContextEntity and Device ([#74](https://github.com/RWTH-EBC/FiLiP/issues/74))
- refactored and improved Examples ([#90](https://github.com/RWTH-EBC/FiLiP/issues/90))

#### v0.1.7
- introduced automatic testing
([#18](https://github.com/RWTH-EBC/FiLiP/issues/18))

#### v0.1.0
- Completely reworked the structure of the library
- Added documentation  
- Use Pydantic for model validation and parsing
- Added unittests
- Configuration via environment variables, json or local
- Moved to github.com/RWTH-EBC
- Bugfix<|MERGE_RESOLUTION|>--- conflicted
+++ resolved
@@ -1,13 +1,11 @@
-<<<<<<< HEAD
-### v0.7.1
+### v0.7.x
 - add: warning if ``Orion`` version is not supported ([#200](https://github.com/RWTH-EBC/FiLiP/issues/200))
-=======
+
 ### v0.7.2
 - update: move rdflib requirement to ``semantics`` extras
 
 ### v0.7.1
 - update: relax rdflib requirements to allow rdflib<=6.1.1 ([#446](https://github.com/RWTH-EBC/FiLiP/issues/446))
->>>>>>> 16ac3bd7
 
 ### v0.7.0
 - add: flag to decide on whether ignore invalid entities in get_entity_list ([#416](https://github.com/RWTH-EBC/FiLiP/pull/416))
