--- conflicted
+++ resolved
@@ -1,9 +1,7 @@
 ### v0.6.x
-<<<<<<< HEAD
 - add: Tutorial for saving live timeseries data (e.g., forecast) in context broker and timeseries database ([#336](https://github.com/RWTH-EBC/FiLiP/pull/363))
-=======
 - add: Tutorial for using session object ([#370](https://github.com/RWTH-EBC/FiLiP/pull/370))
->>>>>>> bc072cc4
+
 
 ### v0.6.0
 - add: Tutorial for connecting with secured endpoints ([#319](https://github.com/RWTH-EBC/FiLiP/pull/319))
