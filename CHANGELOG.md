### v0.6.x
- add: flag to decide on whether ignore invalide entities in get_entity_list ([#416](https://github.com/RWTH-EBC/FiLiP/pull/416))
- fix: handle large amount of data in clear context broker ([#419](https://github.com/RWTH-EBC/FiLiP/pull/419))
<<<<<<< HEAD
- update: allow UTF-8 characters in attribute values ([#437](https://github.com/RWTH-EBC/FiLiP/pull/437))
=======
- update: adapt the behavior of `patch_entity` to align with the API specification ([#429](https://github.com/RWTH-EBC/FiLiP/pull/429))
>>>>>>> 356e8597

### v0.6.3
- add: Unittest workflow via Github actions ([#388](https://github.com/RWTH-EBC/FiLiP/pull/388))
- add: Context conversion methods to_keyvalues() and to_normalized() ([#393](https://github.com/RWTH-EBC/FiLiP/pull/393))
- fix: relationship validation can not handle empty attributes ([#411](https://github.com/RWTH-EBC/FiLiP/pull/411))
- fix:relationship and properties cannot be created via predefined models ([#412](https://github.com/RWTH-EBC/FiLiP/pull/412))
- fix: LD entity model ignore unset properties ([#402](https://github.com/RWTH-EBC/FiLiP/pull/402))

### v0.6.2
- add: New features to validate and update relationships for V2 entities ([#380](https://github.com/RWTH-EBC/FiLiP/pull/380))
- add: ngsi-ld support for entity creation and update with keyvalues format ([#394](https://github.com/RWTH-EBC/FiLiP/pull/394))
- fix: exception handling for special characters in attribute value  ([#381](https://github.com/RWTH-EBC/FiLiP/pull/381))
- update: relax pydantic requirements ([#390](https://github.com/RWTH-EBC/FiLiP/pull/390))
- update: pandas requirement from ~=1.3.5 to >=1.3.5,<2.3.0 ([#396](https://github.com/RWTH-EBC/FiLiP/pull/396))

### v0.6.1
- add: Tutorial for saving live timeseries data (e.g., forecast) in context broker and timeseries database ([#363](https://github.com/RWTH-EBC/FiLiP/pull/363))
- add: Tutorial for using session object ([#370](https://github.com/RWTH-EBC/FiLiP/pull/370))
- add: Validation of quotation mark in ``q`` strings for NGSI-LD ``get_entities_list`` ([#383](https://github.com/RWTH-EBC/FiLiP/pull/383/files))
- fix: Addition of trailing slash if missing from base url ([#371](https://github.com/RWTH-EBC/FiLiP/pull/371))
- fix: Serialization error for custom datamodels during batch operation ([#376](https://github.com/RWTH-EBC/FiLiP/pull/376))
- update: omit invalid entities in `get_entity_list` ([#375](https://github.com/RWTH-EBC/FiLiP/pull/375))

### v0.6.0
- add: Tutorial for connecting with secured endpoints ([#319](https://github.com/RWTH-EBC/FiLiP/pull/319))
- add: Example for notification based command ([#332](https://github.com/RWTH-EBC/FiLiP/pull/332))
- add: tests for clear functions ([#336](https://github.com/RWTH-EBC/FiLiP/pull/336))
- 🚀 **add: API client for NGSI-LD context broker** ([#338](https://github.com/RWTH-EBC/FiLiP/pull/338)
,[#356](https://github.com/RWTH-EBC/FiLiP/pull/356)
,[#327](https://github.com/RWTH-EBC/FiLiP/pull/327)
,[#300](https://github.com/RWTH-EBC/FiLiP/pull/300)
,[#301](https://github.com/RWTH-EBC/FiLiP/pull/301)
,[#212](https://github.com/RWTH-EBC/FiLiP/pull/212)
,[#222](https://github.com/RWTH-EBC/FiLiP/pull/222)
,[#221](https://github.com/RWTH-EBC/FiLiP/pull/221)
  )
- fix: clear functions for context broker ([#336](https://github.com/RWTH-EBC/FiLiP/pull/336))
- fix: validation error of ``ngsipayloadattr`` when the attribute substitution is used([#351](https://github.com/RWTH-EBC/FiLiP/pull/351))
- update: integrate the key-values endpoints with normalized endpoints ([#318](https://github.com/RWTH-EBC/FiLiP/pull/318))
- remove: ``update_entity_attributes_key_values`` and ``update_entity_key_values`` are removed ([#318](https://github.com/RWTH-EBC/FiLiP/pull/318))


### v0.5.0
- update: allow duplicated name in device, check uniqueness of object_id ([#279](https://github.com/RWTH-EBC/FiLiP/pull/279))
- update: upgrade dependency of `paho-mqtt` to v2 ([#273](https://github.com/RWTH-EBC/FiLiP/pull/273/))
- add: `json` and `ngsi` as payload format in custom notification model ([#296](https://github.com/RWTH-EBC/FiLiP/pull/296))
- add: support alterationTypes in subscription model ([#293](https://github.com/RWTH-EBC/FiLiP/pull/293))
- add: validation for JEXL based expression ([#260](https://github.com/RWTH-EBC/FiLiP/pull/260))
- add: tutorials for multi-entity ([#260](https://github.com/RWTH-EBC/FiLiP/pull/260))
- add: add ``update_entity_relationships`` to allow relationship update ([#271](https://github.com/RWTH-EBC/FiLiP/pull/271))
- add: timeseries query with all attrs and specific attr name ([#16](https://github.com/RWTH-EBC/FiLiP/pull/16))
- add: flag to determine the deletion of registration when clearing the CB ([#267](https://github.com/RWTH-EBC/FiLiP/pull/267))
- add: ``covered`` flag in notification model ([#310](https://github.com/RWTH-EBC/FiLiP/pull/310))
- fix: rework tutorials for pydantic v2 ([#259](https://github.com/RWTH-EBC/FiLiP/pull/259))
- fix: inconsistency of `entity_type` as required argument ([#188](https://github.com/RWTH-EBC/FiLiP/pull/188))
- fix: allow empty string in attribute value validation ([#311](https://github.com/RWTH-EBC/FiLiP/pull/311))

BREAKING CHANGE: upgrade dependency of `paho-mqtt` to v2 ([#273](https://github.com/RWTH-EBC/FiLiP/pull/273/))

### v0.4.1
- fix: Session added as optional parameter to enable tls communication with clients ([#249](https://github.com/RWTH-EBC/FiLiP/pull/249))
- fix: add missing package ``geojson_pydantic`` in setup.py ([#276](https://github.com/RWTH-EBC/FiLiP/pull/276))
- add: support entity creation with keyvalues ([#264](https://github.com/RWTH-EBC/FiLiP/pull/264))

#### v0.4.0
- add tutorial for protected endpoint with bearer authentication ([#208](https://github.com/RWTH-EBC/FiLiP/issues/208))
- add internal mqtt url for unittests @djs0109 ([#239](https://github.com/RWTH-EBC/FiLiP/pull/239))
- fix: compare subscriptions to prevent duplicated notifications @FWuellhorst, @RCX112 ([#138](https://github.com/RWTH-EBC/FiLiP/pull/138))
- update pandas version to `~=2.1.4` for `python>=3.9` ([#231](https://github.com/RWTH-EBC/FiLiP/pull/231))
- fix: wrong msg in iotac post device ([#214](https://github.com/RWTH-EBC/FiLiP/pull/214))
- add support to update entities with keyValues @djs0109 ([#245](https://github.com/RWTH-EBC/FiLiP/pull/245))
- add function to override the existing entity ([#232 ](https://github.com/RWTH-EBC/FiLiP/pull/232 ))
- fix: remove root slash from paths ([#251](https://github.com/RWTH-EBC/FiLiP/issues/251))
- fix: include headers in some requests ([#250](https://github.com/RWTH-EBC/FiLiP/issues/250))
- add: `forcedUpdate` and missing `overrideMetadata` in request parameters ([#236](https://github.com/RWTH-EBC/FiLiP/pull/236))
- feat: make context-entity more customizable ([#225](https://github.com/RWTH-EBC/FiLiP/issues/225))
- feat: add geojson support to context-entity ([#226](https://github.com/RWTH-EBC/FiLiP/issues/226))

BREAKING CHANGE:
- feat: make context-entity more customizable ([#225](https://github.com/RWTH-EBC/FiLiP/issues/225)) enforces stricter type validation as before. This might lead to errors in your code if you are not using the correct types. Please check the documentation for the correct types.

#### v0.3.0
- fix: bug in typePattern validation @richardmarston ([#180](https://github.com/RWTH-EBC/FiLiP/pull/180))
- add: add messages to all KeyErrors @FWuellhorst ([#192](https://github.com/RWTH-EBC/FiLiP/pull/192))
- add: optional module `semantics` in setup tool @djs0109
- fix: get() method of Units dose not work properly by @djs0109 ([#193](https://github.com/RWTH-EBC/FiLiP/pull/193))
- BREAKING CHANGE: Migration of pydantic v1 to v2 @djs0109 ([#199](https://github.com/RWTH-EBC/FiLiP/issues/199))

#### v0.2.5
- fixed service group edition not working ([#170](https://github.com/RWTH-EBC/FiLiP/issues/170))
- fixed service group can not be retrieved by apikey and resource ([#169](https://github.com/RWTH-EBC/FiLiP/issues/169))
- add new argument `strict_data_type` to entity.get_attributes to allow disabling the validator of data types ([#182](https://github.com/RWTH-EBC/FiLiP/issues/182))

#### v0.2.4
- fixed ContextAttribute: wrong type conversion for value ([#173](https://github.com/RWTH-EBC/FiLiP/issues/173))
- fixed Change does_entity_exists create error message if entity does not exist ([#167](https://github.com/RWTH-EBC/FiLiP/issues/167))
- fixed remove additional escape chars when sending a string ([#163](https://github.com/RWTH-EBC/FiLiP/issues/163))

#### v0.2.3
- added `override_metadata` argument according to new metadata update semantics in orion (https://fiware-orion.readthedocs.io/en/master/user/metadata.html#updating-metadata) ([#157](https://github.com/RWTH-EBC/FiLiP/issues/157))
- fixed test for patch_entity ([#157](https://github.com/RWTH-EBC/FiLiP/issues/157))
- added flag to ntoify only changed attributes ([#154](https://github.com/RWTH-EBC/FiLiP/issues/154))
- fixed issue of client generation when multiple clients are required ([#151](https://github.com/RWTH-EBC/FiLiP/issues/151))
- fixed throttling=0 is not working when posting a subscription ([#148](https://github.com/RWTH-EBC/FiLiP/issues/148))
- added filter functions for better subscription handling ([#141](https://github.com/RWTH-EBC/FiLiP/issues/141))
- added filter functions for better device handling ([#143](https://github.com/RWTH-EBC/FiLiP/issues/143))
- fixed coupled delete of devices and entities ([#143](https://github.com/RWTH-EBC/FiLiP/issues/143))
- Add images to tutorials ([#139](https://github.com/RWTH-EBC/FiLiP/issues/139))

#### v0.2.2
- Updated requirements for tutorials ([#132](https://github.com/RWTH-EBC/FiLiP/issues/132))
- fixed quantumleap timeseries header ([#133](https://github.com/RWTH-EBC/FiLiP/issues/133))
- fixed broken imports for tutorials ([#134](https://github.com/RWTH-EBC/FiLiP/issues/134))

#### v0.2.1
- Updated documentation ([#128](https://github.com/RWTH-EBC/FiLiP/issues/128))
- Improve tutorials ([#127](https://github.com/RWTH-EBC/FiLiP/issues/127))

#### v0.2.0
- Refactored units model ([#107](https://github.com/RWTH-EBC/FiLiP/issues/107))
- Updated and moved data model generator ([#117](https://github.com/RWTH-EBC/FiLiP/issues/117))
- quantumleap subscription missing ql_url ([#108](https://github.com/RWTH-EBC/FiLiP/issues/108))
- Fixed lazy attributes in IoTA Device model ([#105](https://github.com/RWTH-EBC/FiLiP/issues/105))
- Added get_commands to ContextEntity model ([#87](https://github.com/RWTH-EBC/FiLiP/issues/87))
- Added missing attribute requets for context broker ([#113](https://github.com/RWTH-EBC/FiLiP/issues/113))
- Fixed broken attribute mapping in IoTAMQTTClient ([#122](https://github.com/RWTH-EBC/FiLiP/issues/122))
- Added tutorials ([#111](https://github.com/RWTH-EBC/FiLiP/issues/111))
- Updated documentation ([#151](https://github.com/RWTH-EBC/FiLiP/issues/51))

#### v0.1.8
- QuantumLeap request pagination ([#47](https://github.com/RWTH-EBC/FiLiP/issues/47))
- introduce mqtt client ([#45](https://github.com/RWTH-EBC/FiLiP/issues/45))
- introduce concurrent testing and clean up utils([#41](https://github.com/RWTH-EBC/FiLiP/issues/41))
- include default values in subscription update ([#39](https://github.com/RWTH-EBC/FiLiP/issues/39))
- move back to more simple docs design ([#32](https://github.com/RWTH-EBC/FiLiP/issues/32))
- added MQTT notifications ([#24](https://github.com/RWTH-EBC/FiLiP/issues/24))
- introduced [CHANGELOG.md](https://github.com/RWTH-EBC/FiLiP/blob/development/CHANGELOG.md) with versions
- semantic model features [#30](https://github.com/RWTH-EBC/FiLiP/issues/30)
- remodeled ngsi-v2 models ([#58,#59,#60](https://github.com/RWTH-EBC/FiLiP/issues/60))
- improved ContextEntity and Device deleting methods ([#27](https://github.com/RWTH-EBC/FiLiP/issues/28))
- patch methods for ContextEntity and Device ([#74](https://github.com/RWTH-EBC/FiLiP/issues/74))
- refactored and improved Examples ([#90](https://github.com/RWTH-EBC/FiLiP/issues/90))

#### v0.1.7
- introduced automatic testing
([#18](https://github.com/RWTH-EBC/FiLiP/issues/18))

#### v0.1.0
- Completely reworked the structure of the library
- Added documentation  
- Use Pydantic for model validation and parsing
- Added unittests
- Configuration via environment variables, json or local
- Moved to github.com/RWTH-EBC
- Bugfix<|MERGE_RESOLUTION|>--- conflicted
+++ resolved
@@ -1,11 +1,8 @@
 ### v0.6.x
 - add: flag to decide on whether ignore invalide entities in get_entity_list ([#416](https://github.com/RWTH-EBC/FiLiP/pull/416))
 - fix: handle large amount of data in clear context broker ([#419](https://github.com/RWTH-EBC/FiLiP/pull/419))
-<<<<<<< HEAD
 - update: allow UTF-8 characters in attribute values ([#437](https://github.com/RWTH-EBC/FiLiP/pull/437))
-=======
 - update: adapt the behavior of `patch_entity` to align with the API specification ([#429](https://github.com/RWTH-EBC/FiLiP/pull/429))
->>>>>>> 356e8597
 
 ### v0.6.3
 - add: Unittest workflow via Github actions ([#388](https://github.com/RWTH-EBC/FiLiP/pull/388))
