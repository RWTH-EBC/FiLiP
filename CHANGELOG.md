<<<<<<< HEAD
### v0.6.x
- add: Unittest workflow via Github actions ([#388](https://github.com/RWTH-EBC/FiLiP/pull/388))

### v0.6.x
- add: Tutorial for saving live timeseries data (e.g., forecast) in context broker and timeseries database ([#336](https://github.com/RWTH-EBC/FiLiP/pull/363))
=======
### v0.6.2
- add: New features to validate and update relationships for V2 entities ([#380](https://github.com/RWTH-EBC/FiLiP/pull/380))
- add: ngsi-ld support for entity creation and update with keyvalues format ([#394](https://github.com/RWTH-EBC/FiLiP/pull/394))
- fix: exception handling for special characters in attribute value  ([#381](https://github.com/RWTH-EBC/FiLiP/pull/381))
- update: relax pydantic requirements ([#390](https://github.com/RWTH-EBC/FiLiP/pull/390))
- update: pandas requirement from ~=1.3.5 to >=1.3.5,<2.3.0 ([#396](https://github.com/RWTH-EBC/FiLiP/pull/396))

### v0.6.1
- add: Tutorial for saving live timeseries data (e.g., forecast) in context broker and timeseries database ([#363](https://github.com/RWTH-EBC/FiLiP/pull/363))
>>>>>>> dce4927d
- add: Tutorial for using session object ([#370](https://github.com/RWTH-EBC/FiLiP/pull/370))
- add: Validation of quotation mark in ``q`` strings for NGSI-LD ``get_entities_list`` ([#383](https://github.com/RWTH-EBC/FiLiP/pull/383/files))
- fix: Addition of trailing slash if missing from base url ([#371](https://github.com/RWTH-EBC/FiLiP/pull/371))
- fix: Serialization error for custom datamodels during batch operation ([#376](https://github.com/RWTH-EBC/FiLiP/pull/376))
- update: omit invalid entities in `get_entity_list` ([#375](https://github.com/RWTH-EBC/FiLiP/pull/375))

### v0.6.0
- add: Tutorial for connecting with secured endpoints ([#319](https://github.com/RWTH-EBC/FiLiP/pull/319))
- add: Example for notification based command ([#332](https://github.com/RWTH-EBC/FiLiP/pull/332))
- add: tests for clear functions ([#336](https://github.com/RWTH-EBC/FiLiP/pull/336))
- 🚀 **add: API client for NGSI-LD context broker** ([#338](https://github.com/RWTH-EBC/FiLiP/pull/338)
,[#356](https://github.com/RWTH-EBC/FiLiP/pull/356)
,[#327](https://github.com/RWTH-EBC/FiLiP/pull/327)
,[#300](https://github.com/RWTH-EBC/FiLiP/pull/300)
,[#301](https://github.com/RWTH-EBC/FiLiP/pull/301)
,[#212](https://github.com/RWTH-EBC/FiLiP/pull/212)
,[#222](https://github.com/RWTH-EBC/FiLiP/pull/222)
,[#221](https://github.com/RWTH-EBC/FiLiP/pull/221)
  )
- fix: clear functions for context broker ([#336](https://github.com/RWTH-EBC/FiLiP/pull/336))
- fix: validation error of ``ngsipayloadattr`` when the attribute substitution is used([#351](https://github.com/RWTH-EBC/FiLiP/pull/351))
- update: integrate the key-values endpoints with normalized endpoints ([#318](https://github.com/RWTH-EBC/FiLiP/pull/318))
- remove: ``update_entity_attributes_key_values`` and ``update_entity_key_values`` are removed ([#318](https://github.com/RWTH-EBC/FiLiP/pull/318))


### v0.5.0
- update: allow duplicated name in device, check uniqueness of object_id ([#279](https://github.com/RWTH-EBC/FiLiP/pull/279))
- update: upgrade dependency of `paho-mqtt` to v2 ([#273](https://github.com/RWTH-EBC/FiLiP/pull/273/))
- add: `json` and `ngsi` as payload format in custom notification model ([#296](https://github.com/RWTH-EBC/FiLiP/pull/296))
- add: support alterationTypes in subscription model ([#293](https://github.com/RWTH-EBC/FiLiP/pull/293))
- add: validation for JEXL based expression ([#260](https://github.com/RWTH-EBC/FiLiP/pull/260))
- add: tutorials for multi-entity ([#260](https://github.com/RWTH-EBC/FiLiP/pull/260))
- add: add ``update_entity_relationships`` to allow relationship update ([#271](https://github.com/RWTH-EBC/FiLiP/pull/271))
- add: timeseries query with all attrs and specific attr name ([#16](https://github.com/RWTH-EBC/FiLiP/pull/16))
- add: flag to determine the deletion of registration when clearing the CB ([#267](https://github.com/RWTH-EBC/FiLiP/pull/267))
- add: ``covered`` flag in notification model ([#310](https://github.com/RWTH-EBC/FiLiP/pull/310))
- fix: rework tutorials for pydantic v2 ([#259](https://github.com/RWTH-EBC/FiLiP/pull/259))
- fix: inconsistency of `entity_type` as required argument ([#188](https://github.com/RWTH-EBC/FiLiP/pull/188))
- fix: allow empty string in attribute value validation ([#311](https://github.com/RWTH-EBC/FiLiP/pull/311))

BREAKING CHANGE: upgrade dependency of `paho-mqtt` to v2 ([#273](https://github.com/RWTH-EBC/FiLiP/pull/273/))

### v0.4.1
- fix: Session added as optional parameter to enable tls communication with clients ([#249](https://github.com/RWTH-EBC/FiLiP/pull/249))
- fix: add missing package ``geojson_pydantic`` in setup.py ([#276](https://github.com/RWTH-EBC/FiLiP/pull/276))
- add: support entity creation with keyvalues ([#264](https://github.com/RWTH-EBC/FiLiP/pull/264))

#### v0.4.0
- add tutorial for protected endpoint with bearer authentication ([#208](https://github.com/RWTH-EBC/FiLiP/issues/208))
- add internal mqtt url for unittests @djs0109 ([#239](https://github.com/RWTH-EBC/FiLiP/pull/239))
- fix: compare subscriptions to prevent duplicated notifications @FWuellhorst, @RCX112 ([#138](https://github.com/RWTH-EBC/FiLiP/pull/138))
- update pandas version to `~=2.1.4` for `python>=3.9` ([#231](https://github.com/RWTH-EBC/FiLiP/pull/231))
- fix: wrong msg in iotac post device ([#214](https://github.com/RWTH-EBC/FiLiP/pull/214))
- add support to update entities with keyValues @djs0109 ([#245](https://github.com/RWTH-EBC/FiLiP/pull/245))
- add function to override the existing entity ([#232 ](https://github.com/RWTH-EBC/FiLiP/pull/232 ))
- fix: remove root slash from paths ([#251](https://github.com/RWTH-EBC/FiLiP/issues/251))
- fix: include headers in some requests ([#250](https://github.com/RWTH-EBC/FiLiP/issues/250))
- add: `forcedUpdate` and missing `overrideMetadata` in request parameters ([#236](https://github.com/RWTH-EBC/FiLiP/pull/236))
- feat: make context-entity more customizable ([#225](https://github.com/RWTH-EBC/FiLiP/issues/225))
- feat: add geojson support to context-entity ([#226](https://github.com/RWTH-EBC/FiLiP/issues/226))

BREAKING CHANGE:
- feat: make context-entity more customizable ([#225](https://github.com/RWTH-EBC/FiLiP/issues/225)) enforces stricter type validation as before. This might lead to errors in your code if you are not using the correct types. Please check the documentation for the correct types.

#### v0.3.0
- fix: bug in typePattern validation @richardmarston ([#180](https://github.com/RWTH-EBC/FiLiP/pull/180))
- add: add messages to all KeyErrors @FWuellhorst ([#192](https://github.com/RWTH-EBC/FiLiP/pull/192))
- add: optional module `semantics` in setup tool @djs0109
- fix: get() method of Units dose not work properly by @djs0109 ([#193](https://github.com/RWTH-EBC/FiLiP/pull/193))
- BREAKING CHANGE: Migration of pydantic v1 to v2 @djs0109 ([#199](https://github.com/RWTH-EBC/FiLiP/issues/199))

#### v0.2.5
- fixed service group edition not working ([#170](https://github.com/RWTH-EBC/FiLiP/issues/170))
- fixed service group can not be retrieved by apikey and resource ([#169](https://github.com/RWTH-EBC/FiLiP/issues/169))
- add new argument `strict_data_type` to entity.get_attributes to allow disabling the validator of data types ([#182](https://github.com/RWTH-EBC/FiLiP/issues/182))

#### v0.2.4
- fixed ContextAttribute: wrong type conversion for value ([#173](https://github.com/RWTH-EBC/FiLiP/issues/173))
- fixed Change does_entity_exists create error message if entity does not exist ([#167](https://github.com/RWTH-EBC/FiLiP/issues/167))
- fixed remove additional escape chars when sending a string ([#163](https://github.com/RWTH-EBC/FiLiP/issues/163))

#### v0.2.3
- added `override_metadata` argument according to new metadata update semantics in orion (https://fiware-orion.readthedocs.io/en/master/user/metadata.html#updating-metadata) ([#157](https://github.com/RWTH-EBC/FiLiP/issues/157))
- fixed test for patch_entity ([#157](https://github.com/RWTH-EBC/FiLiP/issues/157))
- added flag to ntoify only changed attributes ([#154](https://github.com/RWTH-EBC/FiLiP/issues/154))
- fixed issue of client generation when multiple clients are required ([#151](https://github.com/RWTH-EBC/FiLiP/issues/151))
- fixed throttling=0 is not working when posting a subscription ([#148](https://github.com/RWTH-EBC/FiLiP/issues/148))
- added filter functions for better subscription handling ([#141](https://github.com/RWTH-EBC/FiLiP/issues/141))
- added filter functions for better device handling ([#143](https://github.com/RWTH-EBC/FiLiP/issues/143))
- fixed coupled delete of devices and entities ([#143](https://github.com/RWTH-EBC/FiLiP/issues/143))
- Add images to tutorials ([#139](https://github.com/RWTH-EBC/FiLiP/issues/139))

#### v0.2.2
- Updated requirements for tutorials ([#132](https://github.com/RWTH-EBC/FiLiP/issues/132))
- fixed quantumleap timeseries header ([#133](https://github.com/RWTH-EBC/FiLiP/issues/133))
- fixed broken imports for tutorials ([#134](https://github.com/RWTH-EBC/FiLiP/issues/134))

#### v0.2.1
- Updated documentation ([#128](https://github.com/RWTH-EBC/FiLiP/issues/128))
- Improve tutorials ([#127](https://github.com/RWTH-EBC/FiLiP/issues/127))

#### v0.2.0
- Refactored units model ([#107](https://github.com/RWTH-EBC/FiLiP/issues/107))
- Updated and moved data model generator ([#117](https://github.com/RWTH-EBC/FiLiP/issues/117))
- quantumleap subscription missing ql_url ([#108](https://github.com/RWTH-EBC/FiLiP/issues/108))
- Fixed lazy attributes in IoTA Device model ([#105](https://github.com/RWTH-EBC/FiLiP/issues/105))
- Added get_commands to ContextEntity model ([#87](https://github.com/RWTH-EBC/FiLiP/issues/87))
- Added missing attribute requets for context broker ([#113](https://github.com/RWTH-EBC/FiLiP/issues/113))
- Fixed broken attribute mapping in IoTAMQTTClient ([#122](https://github.com/RWTH-EBC/FiLiP/issues/122))
- Added tutorials ([#111](https://github.com/RWTH-EBC/FiLiP/issues/111))
- Updated documentation ([#151](https://github.com/RWTH-EBC/FiLiP/issues/51))

#### v0.1.8
- QuantumLeap request pagination ([#47](https://github.com/RWTH-EBC/FiLiP/issues/47))
- introduce mqtt client ([#45](https://github.com/RWTH-EBC/FiLiP/issues/45))
- introduce concurrent testing and clean up utils([#41](https://github.com/RWTH-EBC/FiLiP/issues/41))
- include default values in subscription update ([#39](https://github.com/RWTH-EBC/FiLiP/issues/39))
- move back to more simple docs design ([#32](https://github.com/RWTH-EBC/FiLiP/issues/32))
- added MQTT notifications ([#24](https://github.com/RWTH-EBC/FiLiP/issues/24))
- introduced [CHANGELOG.md](https://github.com/RWTH-EBC/FiLiP/blob/development/CHANGELOG.md) with versions
- semantic model features [#30](https://github.com/RWTH-EBC/FiLiP/issues/30)
- remodeled ngsi-v2 models ([#58,#59,#60](https://github.com/RWTH-EBC/FiLiP/issues/60))
- improved ContextEntity and Device deleting methods ([#27](https://github.com/RWTH-EBC/FiLiP/issues/28))
- patch methods for ContextEntity and Device ([#74](https://github.com/RWTH-EBC/FiLiP/issues/74))
- refactored and improved Examples ([#90](https://github.com/RWTH-EBC/FiLiP/issues/90))

#### v0.1.7
- introduced automatic testing
([#18](https://github.com/RWTH-EBC/FiLiP/issues/18))

#### v0.1.0
- Completely reworked the structure of the library
- Added documentation  
- Use Pydantic for model validation and parsing
- Added unittests
- Configuration via environment variables, json or local
- Moved to github.com/RWTH-EBC
- Bugfix<|MERGE_RESOLUTION|>--- conflicted
+++ resolved
@@ -1,10 +1,6 @@
-<<<<<<< HEAD
 ### v0.6.x
 - add: Unittest workflow via Github actions ([#388](https://github.com/RWTH-EBC/FiLiP/pull/388))
 
-### v0.6.x
-- add: Tutorial for saving live timeseries data (e.g., forecast) in context broker and timeseries database ([#336](https://github.com/RWTH-EBC/FiLiP/pull/363))
-=======
 ### v0.6.2
 - add: New features to validate and update relationships for V2 entities ([#380](https://github.com/RWTH-EBC/FiLiP/pull/380))
 - add: ngsi-ld support for entity creation and update with keyvalues format ([#394](https://github.com/RWTH-EBC/FiLiP/pull/394))
@@ -14,7 +10,6 @@
 
 ### v0.6.1
 - add: Tutorial for saving live timeseries data (e.g., forecast) in context broker and timeseries database ([#363](https://github.com/RWTH-EBC/FiLiP/pull/363))
->>>>>>> dce4927d
 - add: Tutorial for using session object ([#370](https://github.com/RWTH-EBC/FiLiP/pull/370))
 - add: Validation of quotation mark in ``q`` strings for NGSI-LD ``get_entities_list`` ([#383](https://github.com/RWTH-EBC/FiLiP/pull/383/files))
 - fix: Addition of trailing slash if missing from base url ([#371](https://github.com/RWTH-EBC/FiLiP/pull/371))
