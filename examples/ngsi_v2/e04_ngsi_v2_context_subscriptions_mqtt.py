--- conflicted
+++ resolved
@@ -131,14 +131,9 @@
         logger.info("MQTT Client received this message:\n" + message.model_dump_json(indent=2))
 
 
-<<<<<<< HEAD
-    def on_disconnect(client, userdata, reason_code, properties=None):
-        logger.info(f"MQTT Client disconnected with the reason code: {reason_code}")
-=======
     def on_disconnect(client, userdata, flags, reasonCode, properties=None):
-        logger.info("MQTT client disconnected with reasonCode "
+        logger.info("MQTT Client disconnected with reasonCode "
                     + str(reasonCode))
->>>>>>> 7919664c
 
     # MQTT client
     import paho.mqtt.client as mqtt
