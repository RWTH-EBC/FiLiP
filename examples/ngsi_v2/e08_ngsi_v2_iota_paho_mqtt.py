--- conflicted
+++ resolved
@@ -203,13 +203,8 @@
                              f"/{device.device_id}/cmdexe",
                        payload=json.dumps(res))
 
-<<<<<<< HEAD
-    def on_disconnect(client, userdata, reason_code, properties):
-        logger.info(f"MQTT Client disconnected with the reason code: {reason_code}")
-=======
     def on_disconnect(client, userdata, flags, reasonCode, properties):
-        logger.info("MQTT client disconnected" + str(reasonCode))
->>>>>>> 7919664c
+        logger.info("MQTT Client disconnected" + str(reasonCode))
 
     mqtt_client = mqtt.Client(client_id="filip-iot-example",
                               userdata=None,
