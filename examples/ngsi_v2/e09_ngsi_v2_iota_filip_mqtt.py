"""
# This example shows in more detail how to interact with a device over MQTT
# using FiLiP's IoTA-MQTT Client. This client comes along with a convenient
# API for handling MQTT communication with FIWARE's IoT-Agent
"""
# ## Import packages
import logging
import random
import time
import paho.mqtt.client as mqtt
from filip.config import settings
from urllib.parse import urlparse
from filip.clients.mqtt import IoTAMQTTClient
from filip.models import FiwareHeader
from filip.models.ngsi_v2.iot import \
    Device, \
    DeviceAttribute, \
    DeviceCommand, \
    ServiceGroup, \
    PayloadProtocol
from filip.models.ngsi_v2.context import NamedCommand

# ## Parameters
#
# To run this example you need a working Fiware v2 setup with a
# context-broker, an IoT-Agent and mqtt-broker. You can here set the
# addresses:
#
# Host address of Context Broker
CB_URL = settings.CB_URL
# Host address of IoT-Agent
IOTA_URL = settings.IOTA_URL
# Host address of the MQTT-Broker
MQTT_BROKER_URL = settings.MQTT_BROKER_URL

# You can here also change the used Fiware service
# FIWARE-Service
SERVICE = 'filip'
# FIWARE-Service path
SERVICE_PATH = '/example'

# You may also change the ApiKey Information
# ApiKey of the ServiceGroup
SERVICE_GROUP_APIKEY = 'filip-example-service-group'


# Setting up logging
logging.basicConfig(
    level='INFO',
    format='%(asctime)s %(name)s %(levelname)s: %(message)s',
    datefmt='%d-%m-%Y %H:%M:%S')

logger = logging.getLogger(__name__)

if __name__ == '__main__':

    # # 1 Setup
    #
    # ## 1.1 FiwareHeader
    #
    # Since we want to use the multi-tenancy concept of fiware we always start
    # with create a fiware header
    fiware_header = FiwareHeader(service=SERVICE,
                                 service_path=SERVICE_PATH)

    # ## 1.2 Device configuration
    #
    service_group_json = ServiceGroup(
        apikey=SERVICE_PATH.strip('/'),
        resource="/iot/json")
    service_group_ul = ServiceGroup(
        apikey=SERVICE_PATH.strip('/'),
        resource="/iot/d")

    device_attr = DeviceAttribute(name='temperature',
                                  object_id='t',
                                  type="Number")
    device_command = DeviceCommand(name='heater', type="Boolean")

    device_json = Device(device_id='my_json_device',
                         entity_name='my_json_device',
                         entity_type='Thing',
                         protocol='IoTA-JSON',
                         transport='MQTT',
                         apikey=service_group_json.apikey,
                         attributes=[device_attr],
                         commands=[device_command])

    device_ul = Device(device_id='my_ul_device',
                       entity_name='my_ul_device',
                       entity_type='Thing',
                       protocol='PDI-IoTA-UltraLight',
                       transport='MQTT',
                       apikey=service_group_ul.apikey,
                       attributes=[device_attr],
                       commands=[device_command])

    # ## 1.3 IoTAMQTTClient
    #
    mqttc = IoTAMQTTClient()

<<<<<<< HEAD
    def on_connect(mqttc, obj, flags, rc):
        mqttc.logger.info(f"on_connect callback function: Reason code: {rc}")
=======
    def on_connect(mqttc, obj, flags, rc, properties=None):
        mqttc.logger.info("rc: " + str(rc))
>>>>>>> 7919664c

    def on_connect_fail(mqttc, obj):
        mqttc.logger.info("Connect failed")

<<<<<<< HEAD
    def on_publish(mqttc, obj, mid):
        mqttc.logger.info(f"on_publish callback function: Message identifier: {mid}")

    def on_subscribe(mqttc, obj, mid, granted_qos):
        mqttc.logger.info(f"Subscribed: {granted_qos[0]}, message identifier: {mid}")
=======
    def on_publish(mqttc, obj, mid, rc, properties=None):
        mqttc.logger.info("mid: " + str(mid))

    def on_subscribe(mqttc, obj, mid, granted_qos, properties=None):
        mqttc.logger.info("Subscribed: " + str(mid)
                          + " " + str(granted_qos))
>>>>>>> 7919664c

    def on_log(mqttc, obj, level, string):
        mqttc.logger.info(string)


    mqttc.on_connect = on_connect
    mqttc.on_connect_fail = on_connect_fail
    mqttc.on_publish = on_publish
    mqttc.on_subscribe = on_subscribe
    mqttc.on_log = on_log

    # # 2 Normal client behaviour
    #
    # this section demonstrates normal client behavior
    # For additional examples on how to use the client please check:
    # https://github.com/eclipse/paho.mqtt.python/tree/master/examples
    #
    first_topic = f"/filip/{SERVICE_PATH.strip('/')}/first"
    second_topic = f"/filip/{SERVICE_PATH.strip('/')}/second"
    first_payload = "filip_test_1"
    second_payload = "filip_test_2"


    def on_message_first(mqttc, obj, msg, properties=None):
        pass
        # do something

    def on_message_second(mqttc, obj, msg, properties=None):
        pass
        # do something


    mqttc.message_callback_add(sub=first_topic,
                               callback=on_message_first)
    mqttc.message_callback_add(sub=second_topic,
                               callback=on_message_second)
    mqtt_broker_url = urlparse(MQTT_BROKER_URL)

    mqttc.connect(host=mqtt_broker_url.hostname,
                  port=mqtt_broker_url.port,
                  keepalive=60,
                  bind_address="",
                  bind_port=0,
                  clean_start=mqtt.MQTT_CLEAN_START_FIRST_ONLY,
                  properties=None)
    mqttc.subscribe(topic=first_topic)

    # create a non-blocking loop
    mqttc.loop_start()
    mqttc.publish(topic=first_topic, payload="filip_test")

    # add additional subscription to the connection
    mqttc.subscribe(topic=second_topic)
    mqttc.publish(topic=second_topic, payload="filip_test")

    # remove subscriptions and callbacks
    mqttc.message_callback_remove(first_topic)
    mqttc.message_callback_remove(second_topic)
    mqttc.unsubscribe(first_topic)
    mqttc.unsubscribe(second_topic)

    # stop the network loop and disconnect cleanly
    # close the mqtt listening thread
    mqttc.loop_stop()
    # disconnect the mqtt device
    mqttc.disconnect()

    # # 3 Devices provisioning
    #
    # ## 3.1 Service groups
    #
    # ### 3.1.1 create service Groups
    #
    mqttc.add_service_group(service_group=service_group_json)

    # ### 3.1.2 Interact with service groups
    #
    mqttc.get_service_group(service_group_json.apikey)
    mqttc.update_service_group(service_group=service_group_json)

    # ### 3.1.2 Delete service groups
    #
    mqttc.delete_service_group(apikey=service_group_json.apikey)

    # ## 3.2 Devices
    #
    # ### 3.2.1 Create Device
    #
    mqttc.add_device(device=device_json)

    # ### 3.2.2 Interact with device
    #
    mqttc.get_device(device_json.device_id)
    mqttc.update_device(device=device_json)

    # ### 3.2.3 Delete device
    #
    mqttc.delete_device(device_id=device_json.device_id)

    # # 4 Commands
    #
    # This example is written for the JSON MQTT client, but it can be easily
    # adapted for Ultralight, by changing all JSON/json variable name parts
    # with the corresponding UL/ul parts
    #
    # ## 4.1 Setup MQTT client
    #
    # small clean up
    for group in mqttc.service_groups:
        mqttc.delete_service_group(group.apikey)

    for device in mqttc.devices:
        mqttc.delete_device(device.device_id)


    def on_command(client, obj, msg):
        apikey, device_id, payload = \
            client.get_encoder(PayloadProtocol.IOTA_JSON).decode_message(
                msg=msg)

        # acknowledge a command. Here command are usually single
        # messages. The first key is equal to the commands name.
        client.publish(device_id=device_id,
                       command_name=next(iter(payload)),
                       payload=payload)


    mqttc.add_service_group(service_group_json)
    mqttc.add_device(device_json)
    mqttc.add_command_callback(device_id=device_json.device_id,
                               callback=on_command)

    from filip.clients.ngsi_v2 import HttpClient, HttpClientConfig

    httpc_config = HttpClientConfig(cb_url=CB_URL,
                                    iota_url=IOTA_URL)
    httpc = HttpClient(fiware_header=fiware_header,
                       config=httpc_config)
    httpc.iota.post_group(service_group=service_group_json, update=True)
    httpc.iota.post_device(device=device_json, update=True)

    mqtt_broker_url = urlparse(MQTT_BROKER_URL)

    mqttc.connect(host=mqtt_broker_url.hostname,
                  port=mqtt_broker_url.port,
                  keepalive=60,
                  bind_address="",
                  bind_port=0,
                  clean_start=mqtt.MQTT_CLEAN_START_FIRST_ONLY,
                  properties=None)
    mqttc.subscribe()
    mqttc.loop_start()

    # ## 4.2 Command
    #
    entity = httpc.cb.get_entity(entity_id=device_json.device_id,
                                 entity_type=device_json.entity_type)
    context_command = NamedCommand(name=device_json.commands[0].name,
                                   value=False)

    httpc.cb.post_command(entity_id=entity.id,
                          entity_type=entity.type,
                          command=context_command)

    time.sleep(2)

    entity = httpc.cb.get_entity(entity_id=device_json.device_id,
                                 entity_type=device_json.entity_type)

    # The entity.heater_status.value should now have the status 'OK'
    print(f"Heater status value: {entity.heater_status.value}")

    # ## 4.3 Publish
    #
    payload = random.randint(0, 30)
    mqttc.publish(device_id=device_json.device_id,
                  payload={device_json.attributes[0].object_id: payload})
    time.sleep(1)
    entity = httpc.cb.get_entity(entity_id=device_json.device_id,
                                 entity_type=device_json.entity_type)

    # Set Temperature Value
    print(f"Entity temperature value before publishing: {entity.temperature.value}")

    payload = random.randint(0, 30)
    mqttc.publish(device_id=device_json.device_id,
                  attribute_name="temperature",
                  payload=payload)
    time.sleep(1)
    entity = httpc.cb.get_entity(entity_id=device_json.device_id,
                                 entity_type=device_json.entity_type)
    # Changed Temperature Value
    print(f"Entity temperature value after publishing: {entity.temperature.value}")

    # ## 4.4 Close Client

    # stop network loop and disconnect cleanly
    # close the mqtt listening thread
    mqttc.loop_stop()
    # disconnect the mqtt device
    mqttc.disconnect()<|MERGE_RESOLUTION|>--- conflicted
+++ resolved
@@ -99,31 +99,17 @@
     #
     mqttc = IoTAMQTTClient()
 
-<<<<<<< HEAD
-    def on_connect(mqttc, obj, flags, rc):
+    def on_connect(mqttc, obj, flags, rc, properties=None):
         mqttc.logger.info(f"on_connect callback function: Reason code: {rc}")
-=======
-    def on_connect(mqttc, obj, flags, rc, properties=None):
-        mqttc.logger.info("rc: " + str(rc))
->>>>>>> 7919664c
 
     def on_connect_fail(mqttc, obj):
         mqttc.logger.info("Connect failed")
 
-<<<<<<< HEAD
-    def on_publish(mqttc, obj, mid):
+    def on_publish(mqttc, obj, mid, rc, properties=None):
         mqttc.logger.info(f"on_publish callback function: Message identifier: {mid}")
 
-    def on_subscribe(mqttc, obj, mid, granted_qos):
+    def on_subscribe(mqttc, obj, mid, granted_qos, properties=None):
         mqttc.logger.info(f"Subscribed: {granted_qos[0]}, message identifier: {mid}")
-=======
-    def on_publish(mqttc, obj, mid, rc, properties=None):
-        mqttc.logger.info("mid: " + str(mid))
-
-    def on_subscribe(mqttc, obj, mid, granted_qos, properties=None):
-        mqttc.logger.info("Subscribed: " + str(mid)
-                          + " " + str(granted_qos))
->>>>>>> 7919664c
 
     def on_log(mqttc, obj, level, string):
         mqttc.logger.info(string)
