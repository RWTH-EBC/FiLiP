--- conflicted
+++ resolved
@@ -126,19 +126,12 @@
         Returns:
             None
         """
-<<<<<<< HEAD
-        attr = ContextProperty(**{'value': "20.1"})
-        self.assertNotIsInstance(attr.value, float)
-        attr = ContextProperty(**{'value': 20.1})
-        self.assertIsInstance(attr.value, float)
-=======
         attr = ContextProperty(**{'value': "20"})
         self.assertIsInstance(attr.value, str)
         attr = ContextProperty(**{'value': 20.53})
         self.assertIsInstance(attr.value, float)
         attr = ContextProperty(**{'value': 20})
         self.assertIsInstance(attr.value, int)
->>>>>>> a572e724
 
     def test_entity_id(self) -> None:
         with self.assertRaises(ValidationError):
@@ -196,10 +189,6 @@
         """
         pass
         entity = ContextLDEntity(id="urn:ngsi-ld:test", type="Tester")
-<<<<<<< HEAD
-=======
-
->>>>>>> a572e724
         properties = [
             NamedContextProperty(name="attr1"),
             NamedContextProperty(name="attr2"),
