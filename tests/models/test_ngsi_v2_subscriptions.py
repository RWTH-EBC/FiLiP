"""
Test module for context subscriptions and notifications
"""
import json
import unittest

from pydantic import ValidationError
from filip.clients.ngsi_v2 import ContextBrokerClient
from filip.models.ngsi_v2.subscriptions import \
    Http, \
    HttpCustom, \
    Mqtt, \
    MqttCustom, \
    Notification, \
    Subscription, \
    NgsiPayload, \
    NgsiPayloadAttr, Condition
from filip.models.base import FiwareHeader
from filip.utils.cleanup import clear_all, clean_test
from tests.config import settings


class TestSubscriptions(unittest.TestCase):
    """
    Test class for context broker models
    """

    def setUp(self) -> None:
        """
        Setup test data
        Returns:
            None
        """
        self.fiware_header = FiwareHeader(
            service=settings.FIWARE_SERVICE,
            service_path=settings.FIWARE_SERVICEPATH)
        self.http_url = "https://test.de:80"
        self.mqtt_url = "mqtt://test.de:1883"
        self.mqtt_topic = '/filip/testing'
        self.notification = {
            "http":
            {
                "url": "http://localhost:1234"
            },
            "attrs": [
                "temperature",
                "humidity"
            ]
        }
        self.sub_dict = {
            "description": "One subscription to rule them all",
            "subject": {
                "entities": [
                    {
                        "idPattern": ".*",
                        "type": "Room"
                    }
                ],
                "condition": {
                    "attrs": [
                        "temperature"
                    ],
                    "expression": {
                        "q": "temperature>40"
                    }
                }
            },
            "notification": {
                "http": {
                    "url": "http://localhost:1234"
                },
                "attrs": [
                    "temperature",
                    "humidity"
                ]
            },
            "expires": "2030-04-05T14:00:00Z",
        }

    def test_notification_models(self):
        """
        Test notification models
        """
        # Test url field sub field validation
        with self.assertRaises(ValidationError):
            Http(url="brokenScheme://test.de:80")
        with self.assertRaises(ValidationError):
            HttpCustom(url="brokenScheme://test.de:80")
        with self.assertRaises(ValidationError):
            Mqtt(url="brokenScheme://test.de:1883",
                 topic='/testing')
        with self.assertRaises(ValidationError):
            Mqtt(url="mqtt://test.de:1883",
                 topic='/,t')
        with self.assertRaises(ValidationError):
            HttpCustom(url="https://working-url.de:80", json={}, ngsi={})
        with self.assertRaises(ValidationError):
            HttpCustom(url="https://working-url.de:80", payload="", json={})
        httpCustom = HttpCustom(url=self.http_url)
        mqtt = Mqtt(url=self.mqtt_url,
                    topic=self.mqtt_topic)
        mqttCustom = MqttCustom(url=self.mqtt_url,
                                topic=self.mqtt_topic)

        # Test validator for conflicting fields
        notification = Notification.model_validate(self.notification)
        with self.assertRaises(ValidationError):
            notification.mqtt = httpCustom
        notification = Notification.model_validate(self.notification)
        with self.assertRaises(ValidationError):
            notification.mqtt = mqtt
        notification = Notification.model_validate(self.notification)
        with self.assertRaises(ValidationError):
            notification.mqtt = mqttCustom
        with self.assertRaises(ValidationError):
            HttpCustom(url=self.http_url, json={}, payload="")
        with self.assertRaises(ValidationError):
            MqttCustom(url=self.mqtt_url,
                       topic=self.mqtt_topic, ngsi=NgsiPayload(), payload="")
        with self.assertRaises(ValidationError):
            HttpCustom(url=self.http_url, ngsi=NgsiPayload(), json="")

        #Test validator for ngsi payload type
        with self.assertRaises(ValidationError):
            attr_dict = {
                "metadata": {}
            }
            NgsiPayloadAttr(**attr_dict)
        with self.assertRaises(ValidationError):
            attr_dict = {
                "id": "entityId",
                "type": "entityType",
                "k": "v"
            }
            NgsiPayload(NgsiPayloadAttr(**attr_dict),id="someId",type="someType")

        # test onlyChangedAttrs-field
        notification = Notification.model_validate(self.notification)
        notification.onlyChangedAttrs = True
        notification.onlyChangedAttrs = False
        with self.assertRaises(ValidationError):
            notification.onlyChangedAttrs = dict()

<<<<<<< HEAD
        # test covered
        notification = Notification.model_validate(self.notification)
        notification.covered = True
        with self.assertRaises(ValidationError):
            notification.attrs = []
=======
    def test_substitution_models(self):
        """
        Test substibution in notification models
        Check: https://fiware-orion.readthedocs.io/en/3.8.1/orion-api.html#custom-notifications
        """
        # Substitution in payloads
        payload = "t=${temperature}"
        _json = {
            "t1": "${temperature}"
        }
        ngsi_payload = {  # NGSI payload (templatized)
            "id": "some_prefix:${id}",
            "type": "NewType",
            "t2": "${temperature}"
        }

        # In case of httpCustom:
        notification_httpCustom_data = {
            "httpCustom":
            {
                "url": "http://localhost:1234"
            },
            "attrs": [
                "temperature",
                "humidity"
            ]
        }
        notification_httpCustom = Notification.model_validate(
            notification_httpCustom_data)
        notification_httpCustom.httpCustom.url = "http://${hostName}.com"
        # Headers (both header name and value can be templatized)
        notification_httpCustom.httpCustom.headers = {
            "Fiware-Service": "${Service}",
            "Fiware-ServicePath": "${ServicePath}",
            "x-auth-token": "${authToken}"
        }
        notification_httpCustom.httpCustom.qs = {
            "type": "${type}",
        }
        notification_httpCustom.httpCustom.method = "${method}"
        notification_httpCustom.httpCustom.payload = payload
        notification_httpCustom.httpCustom.payload = None
        notification_httpCustom.httpCustom.json = _json
        notification_httpCustom.httpCustom.json = None
        notification_httpCustom.httpCustom.ngsi = ngsi_payload

        # In case of mqttCustom:
        notification_mqttCustom_data = {
            "mqttCustom":
            {
                "url": "mqtt://localhost:1883",
                "topic": "/some/topic/${id}"
            },
            "attrs": [
                "temperature",
                "humidity"
            ]
        }
        notification_mqttCustom = Notification.model_validate(
            notification_mqttCustom_data)
        notification_mqttCustom.mqttCustom.payload = payload
        notification_mqttCustom.mqttCustom.payload = None
        notification_mqttCustom.mqttCustom.json = _json
        notification_mqttCustom.mqttCustom.json = None
        notification_mqttCustom.mqttCustom.ngsi = ngsi_payload
>>>>>>> a990e7cd

    @clean_test(fiware_service=settings.FIWARE_SERVICE,
                fiware_servicepath=settings.FIWARE_SERVICEPATH,
                cb_url=settings.CB_URL)
    def test_subscription_models(self) -> None:
        """
        Test subscription models
        Returns:
            None
        """
        tmp_dict=self.sub_dict.copy()
        sub = Subscription.model_validate(tmp_dict)
        fiware_header = FiwareHeader(service=settings.FIWARE_SERVICE,
                                     service_path=settings.FIWARE_SERVICEPATH)
        with ContextBrokerClient(
                url=settings.CB_URL,
                fiware_header=fiware_header) as client:
            sub_id = client.post_subscription(subscription=sub)
            sub_res = client.get_subscription(subscription_id=sub_id)

            def compare_dicts(dict1: dict, dict2: dict):
                for key, value in dict1.items():
                    if isinstance(value, dict):
                        compare_dicts(value, dict2[key])
                    else:
                        self.assertEqual(str(value), str(dict2[key]))

            compare_dicts(sub.model_dump(exclude={'id'}),
                          sub_res.model_dump(exclude={'id'}))

            tmp_dict.update({"notification":{
                "httpCustom": {
                    "url": "http://localhost:1234",
                    "ngsi":{
                        "patchattr":{
                            "value":"${temperature/2}",
                            "type":"Calculated"
                        }
                    },
                    "method":"POST"
                },
                "attrs": [
                    "temperature",
                    "humidity"
                ]
            }})
            sub = Subscription.model_validate(tmp_dict)
            sub_id = client.post_subscription(subscription=sub)
            sub_res = client.get_subscription(subscription_id=sub_id)
            compare_dicts(sub.model_dump(exclude={'id'}),
                          sub_res.model_dump(exclude={'id'}))

            tmp_dict.update({"notification":{
                "httpCustom": {
                    "url": "http://localhost:1234",
                    "json":{
                        "t":"${temperate}",
                        "h":"${humidity}"
                    },
                    "method":"POST"
                },
                "attrs": [
                    "temperature",
                    "humidity"
                ]
            }})
            sub = Subscription.model_validate(tmp_dict)
            sub_id = client.post_subscription(subscription=sub)
            sub_res = client.get_subscription(subscription_id=sub_id)
            compare_dicts(sub.model_dump(exclude={'id'}),
                          sub_res.model_dump(exclude={'id'}))

            tmp_dict.update({"notification":{
                "httpCustom": {
                    "url": "http://localhost:1234",
                    "payload":"Temperature is ${temperature} and humidity ${humidity}",
                    "method":"POST"
                },
                "attrs": [
                    "temperature",
                    "humidity"
                ]
            }})
            sub = Subscription.model_validate(tmp_dict)
            sub_id = client.post_subscription(subscription=sub)
            sub_res = client.get_subscription(subscription_id=sub_id)
            compare_dicts(sub.model_dump(exclude={'id'}),
                          sub_res.model_dump(exclude={'id'}))

        # test validation of throttling
        with self.assertRaises(ValidationError):
            sub.throttling = -1
        with self.assertRaises(ValidationError):
            sub.throttling = 0.1

    def test_query_string_serialization(self):
        sub = Subscription.model_validate(self.sub_dict)
        self.assertIsInstance(json.loads(sub.subject.condition.expression.model_dump_json())["q"],
                              str)
        self.assertIsInstance(json.loads(sub.subject.condition.model_dump_json())["expression"]["q"],
                              str)
        self.assertIsInstance(json.loads(sub.subject.model_dump_json())["condition"]["expression"]["q"],
                              str)
        self.assertIsInstance(json.loads(sub.model_dump_json())["subject"]["condition"]["expression"]["q"],
                              str)

    def test_model_dump_json(self):
        sub = Subscription.model_validate(self.sub_dict)

        # test exclude
        test_dict = json.loads(sub.model_dump_json(exclude={"id"}))
        with self.assertRaises(KeyError):
            _ = test_dict["id"]

        # test exclude_none
        test_dict = json.loads(sub.model_dump_json(exclude_none=True))
        with self.assertRaises(KeyError):
            _ = test_dict["throttling"]

        # test exclude_unset
        test_dict = json.loads(sub.model_dump_json(exclude_unset=True))
        with self.assertRaises(KeyError):
            _ = test_dict["status"]

        # test exclude_defaults
        test_dict = json.loads(sub.model_dump_json(exclude_defaults=True))
        with self.assertRaises(KeyError):
            _ = test_dict["status"]

    def test_alteration_types_model(self):
        c = Condition(alterationTypes=["entityCreate", "entityDelete"])
        # entity override is not a valid alteration type
        with self.assertRaises(ValueError):
            c = Condition(alterationTypes=["entityOverride", "entityDelete"])
        # test alteration types with different input types
        # list success
        c = Condition(alterationTypes=["entityCreate", "entityDelete"])
        # tuple success
        c = Condition(alterationTypes=("entityChange", "entityDelete"))
        # set success
        c = Condition(alterationTypes={"entityUpdate", "entityDelete"})
        # str fail
        with self.assertRaises(ValueError):
            c = Condition(alterationTypes="entityCreate")

    def tearDown(self) -> None:
        """
        Cleanup test server
        """
        clear_all(fiware_header=self.fiware_header,
                  cb_url=settings.CB_URL)<|MERGE_RESOLUTION|>--- conflicted
+++ resolved
@@ -132,7 +132,9 @@
                 "type": "entityType",
                 "k": "v"
             }
-            NgsiPayload(NgsiPayloadAttr(**attr_dict),id="someId",type="someType")
+            NgsiPayload(NgsiPayloadAttr(**attr_dict),
+                        id="someId",
+                        type="someType")
 
         # test onlyChangedAttrs-field
         notification = Notification.model_validate(self.notification)
@@ -141,13 +143,12 @@
         with self.assertRaises(ValidationError):
             notification.onlyChangedAttrs = dict()
 
-<<<<<<< HEAD
         # test covered
         notification = Notification.model_validate(self.notification)
         notification.covered = True
         with self.assertRaises(ValidationError):
             notification.attrs = []
-=======
+
     def test_substitution_models(self):
         """
         Test substibution in notification models
@@ -213,7 +214,6 @@
         notification_mqttCustom.mqttCustom.json = _json
         notification_mqttCustom.mqttCustom.json = None
         notification_mqttCustom.mqttCustom.ngsi = ngsi_payload
->>>>>>> a990e7cd
 
     @clean_test(fiware_service=settings.FIWARE_SERVICE,
                 fiware_servicepath=settings.FIWARE_SERVICEPATH,
