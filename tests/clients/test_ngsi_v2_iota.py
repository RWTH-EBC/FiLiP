"""
Test for iota http client
"""

import copy
import unittest
import logging
import requests
import json

from uuid import uuid4

from filip.models.base import FiwareHeader, DataType
<<<<<<< HEAD
from filip.clients.ngsi_v2 import \
    ContextBrokerClient, \
    IoTAClient
from filip.clients.exceptions import BaseHttpClientException
from filip.models.ngsi_v2.iot import \
    ServiceGroup, \
    Device, \
    DeviceAttribute, \
    DeviceCommand, \
    LazyDeviceAttribute, \
    StaticDeviceAttribute, ExpressionLanguage
from filip.utils.cleanup import \
    clear_all, \
    clean_test, \
    clear_context_broker, \
    clear_iot_agent
=======
from filip.clients.ngsi_v2 import ContextBrokerClient, IoTAClient
from filip.models.ngsi_v2.iot import (
    ServiceGroup,
    Device,
    DeviceAttribute,
    DeviceCommand,
    LazyDeviceAttribute,
    StaticDeviceAttribute,
    ExpressionLanguage,
)
from filip.utils.cleanup import (
    clear_all,
    clean_test,
    clear_context_broker,
    clear_iot_agent,
)
>>>>>>> db796b89
from tests.config import settings

logger = logging.getLogger(__name__)


class TestAgent(unittest.TestCase):

    def setUp(self) -> None:
        self.fiware_header = FiwareHeader(
            service=settings.FIWARE_SERVICE, service_path=settings.FIWARE_SERVICEPATH
        )
        clear_all(
            fiware_header=self.fiware_header,
            cb_url=settings.CB_URL,
            iota_url=settings.IOTA_JSON_URL,
        )
        self.service_group1 = ServiceGroup(
            entity_type="Thing", resource="/iot/json", apikey=str(uuid4())
        )
        self.service_group2 = ServiceGroup(
            entity_type="OtherThing", resource="/iot/json", apikey=str(uuid4())
        )
        self.device = {
            "device_id": "test_device",
            "service": self.fiware_header.service,
            "service_path": self.fiware_header.service_path,
            "entity_name": "test_entity",
            "entity_type": "test_entity_type",
            "timezone": "Europe/Berlin",
            "timestamp": None,
            "apikey": "1234",
            "endpoint": None,
            "transport": "HTTP",
            "expressionLanguage": ExpressionLanguage.JEXL,
        }
        self.client = IoTAClient(
            url=settings.IOTA_JSON_URL, fiware_header=self.fiware_header
        )

    def test_get_version(self):
        with IoTAClient(
            url=settings.IOTA_JSON_URL, fiware_header=self.fiware_header
        ) as client:
            self.assertIsNotNone(client.get_version())

    def test_service_group_model(self):
        pass

    @clean_test(
        fiware_service=settings.FIWARE_SERVICE,
        fiware_servicepath=settings.FIWARE_SERVICEPATH,
        iota_url=settings.IOTA_JSON_URL,
    )
    def test_service_group_endpoints(self):
        self.client.post_groups(
            service_groups=[self.service_group1, self.service_group2]
        )
        groups = self.client.get_group_list()
        with self.assertRaises(requests.RequestException):
            self.client.post_groups(groups, update=False)

        self.client.get_group(
            resource=self.service_group1.resource, apikey=self.service_group1.apikey
        )

    def test_device_model(self):
        device = Device(**self.device)
        self.assertEqual(self.device, device.model_dump(exclude_unset=True))

    @clean_test(
        fiware_service=settings.FIWARE_SERVICE,
        fiware_servicepath=settings.FIWARE_SERVICEPATH,
        cb_url=settings.CB_URL,
        iota_url=settings.IOTA_JSON_URL,
    )
    def test_device_endpoints(self):
        """
        Test device creation
        """
        with IoTAClient(
            url=settings.IOTA_JSON_URL, fiware_header=self.fiware_header
        ) as client:
            client.get_device_list()
            device = Device(**self.device)

            attr = DeviceAttribute(
                name="temperature", object_id="t", type="Number", entity_name="test"
            )
            attr_command = DeviceCommand(name="open")
            attr_lazy = LazyDeviceAttribute(
                name="pressure", object_id="p", type="Text", entity_name="pressure"
            )
            attr_static = StaticDeviceAttribute(
                name="hasRoom", type="Relationship", value="my_partner_id"
            )
            device.add_attribute(attr)
            device.add_attribute(attr_command)
            device.add_attribute(attr_lazy)
            device.add_attribute(attr_static)

            client.post_device(device=device)
            device_res = client.get_device(device_id=device.device_id)
            self.assertEqual(
                device.model_dump(exclude={"service", "service_path", "timezone"}),
                device_res.model_dump(exclude={"service", "service_path", "timezone"}),
            )
            self.assertEqual(self.fiware_header.service, device_res.service)
            self.assertEqual(self.fiware_header.service_path, device_res.service_path)

    @clean_test(
        fiware_service=settings.FIWARE_SERVICE,
        fiware_servicepath=settings.FIWARE_SERVICEPATH,
        cb_url=settings.CB_URL,
        iota_url=settings.IOTA_JSON_URL,
    )
    def test_metadata(self):
        """
        Test for metadata works but the api of iot agent-json seems not
        working correctly
        Returns:
            None
        """
        metadata = {"accuracy": {"type": "Text", "value": "+-5%"}}
        attr = DeviceAttribute(
            name="temperature",
            object_id="temperature",
            type="Number",
            metadata=metadata,
        )
        device = Device(**self.device)
        device.device_id = "device_with_meta"
        device.add_attribute(attribute=attr)
        logger.info(device.model_dump_json(indent=2))

        with IoTAClient(
            url=settings.IOTA_JSON_URL, fiware_header=self.fiware_header
        ) as client:
            client.post_device(device=device)
            logger.info(
                client.get_device(device_id=device.device_id).model_dump_json(
                    indent=2, exclude_unset=True
                )
            )

        with ContextBrokerClient(
            url=settings.CB_URL, fiware_header=self.fiware_header
        ) as client:
            logger.info(
                client.get_entity(entity_id=device.entity_name).model_dump_json(
                    indent=2
                )
            )

    @clean_test(
        fiware_service=settings.FIWARE_SERVICE,
        fiware_servicepath=settings.FIWARE_SERVICEPATH,
        cb_url=settings.CB_URL,
        iota_url=settings.IOTA_JSON_URL,
    )
    def test_deletions(self):
        """
        Test the deletion of a context entity/device if the state is always
        correctly cleared
        """

        device_id = "device_id"
        entity_id = "entity_id"

        device = Device(
            device_id=device_id,
            entity_name=entity_id,
            entity_type="Thing2",
            protocol="IoTA-JSON",
            transport="HTTP",
            apikey="filip-iot-test-device",
        )

        cb_client = ContextBrokerClient(
            url=settings.CB_URL, fiware_header=self.fiware_header
        )

        # Test 1: Only delete device
        # delete without optional parameter -> entity needs to continue existing
        self.client.post_device(device=device)
        self.client.delete_device(device_id=device_id, cb_url=settings.CB_URL)
        self.assertTrue(len(cb_client.get_entity_list(entity_ids=[entity_id])) == 1)
        cb_client.delete_entity(entity_id=entity_id, entity_type="Thing2")

        # Test 2:Delete device and corresponding entity
        # delete with optional parameter -> entity needs to be deleted
        self.client.post_device(device=device)
        self.client.delete_device(
            device_id=device_id, cb_url=settings.CB_URL, delete_entity=True
        )
        self.assertTrue(len(cb_client.get_entity_list(entity_ids=[entity_id])) == 0)

        # Test 3:Delete device and corresponding entity,
        #        that is linked to multiple devices
        # delete with optional parameter -> entity needs to be deleted
        self.client.post_device(device=device)

        device2 = copy.deepcopy(device)
        device2.device_id = "device_id2"
        self.client.post_device(device=device2)
        with self.assertRaises(Exception):
            self.client.delete_device(
                device_id=device_id, delete_entity=True, cb_url=settings.CB_URL
            )
        self.assertTrue(len(cb_client.get_entity_list(entity_ids=[entity_id])) == 1)
        self.client.delete_device(device_id=device2.device_id)

        # Test 4: Only delete entity
        # delete without optional parameter -> device needs to continue existing
        self.client.post_device(device=device)
        cb_client.delete_entity(entity_id=entity_id, entity_type="Thing2")
        self.client.get_device(device_id=device_id)
        self.client.delete_device(device_id=device_id)

        # Test 5: Delete entity, and all devices
        # # delete with optional parameter -> all devices need to be deleted
        self.client.post_device(device=device)
        device2 = copy.deepcopy(device)
        device2.device_id = "device_id2"
        self.client.post_device(device=device2)
        cb_client.delete_entity(
            entity_id=entity_id,
            delete_devices=True,
            entity_type="Thing2",
            iota_url=settings.IOTA_JSON_URL,
        )
        self.assertEqual(len(self.client.get_device_list()), 0)

    def test_update_device(self):
        """
        Test the methode: update_device of the iota client
        """

        device = Device(**self.device)
        device.endpoint = "http://test.com"
        device.transport = "MQTT"

        device.add_attribute(
            DeviceAttribute(name="Att1", object_id="o1", type=DataType.STRUCTUREDVALUE)
        )
        device.add_attribute(
            StaticDeviceAttribute(name="Stat1", value="test", type=DataType.TEXT)
        )
        device.add_attribute(
            StaticDeviceAttribute(name="Stat2", value="test", type=DataType.TEXT)
        )
        device.add_command(DeviceCommand(name="Com1"))

        # use update_device to post
        self.client.update_device(device=device, add=True)

        cb_client = ContextBrokerClient(
            url=settings.CB_URL, fiware_header=self.fiware_header
        )

        # test if attributes exists correctly
        live_entity = cb_client.get_entity(entity_id=device.entity_name)
        live_entity.get_attribute("Att1")
        live_entity.get_attribute("Com1")
        live_entity.get_attribute("Com1_info")
        live_entity.get_attribute("Com1_status")
        self.assertEqual(live_entity.get_attribute("Stat1").value, "test")

        # change device attributes and update
        device.get_attribute("Stat1").value = "new_test"
        device.delete_attribute(device.get_attribute("Stat2"))
        device.delete_attribute(device.get_attribute("Att1"))
        device.delete_attribute(device.get_attribute("Com1"))
        device.add_attribute(
            DeviceAttribute(name="Att2", object_id="o1", type=DataType.STRUCTUREDVALUE)
        )
        device.add_attribute(
            StaticDeviceAttribute(name="Stat3", value="test3", type=DataType.TEXT)
        )
        device.add_command(DeviceCommand(name="Com2"))

        # device.endpoint = "http://localhost:8080"
        self.client.update_device(device=device)

        # test if update does what it should, for the device. It does not
        # change the entity completely:

        live_device = self.client.get_device(device_id=device.device_id)

        with self.assertRaises(KeyError):
            live_device.get_attribute("Att1")
        with self.assertRaises(KeyError):
            live_device.get_attribute("Com1_info")
        with self.assertRaises(KeyError):
            live_device.get_attribute("Stat2")
        self.assertEqual(live_device.get_attribute("Stat1").value, "new_test")
        live_device.get_attribute("Stat3")
        live_device.get_command("Com2")
        live_device.get_attribute("Att2")

        cb_client.close()

    def test_patch_device(self):
        """
        Test the methode: patch_device of the iota client
        """

        device = Device(**self.device)
        device.endpoint = "http://test.com"
        device.transport = "MQTT"

        device.add_attribute(
            DeviceAttribute(name="Att1", object_id="o1", type=DataType.STRUCTUREDVALUE)
        )
        device.add_attribute(
            StaticDeviceAttribute(name="Stat1", value="test", type=DataType.TEXT)
        )
        device.add_attribute(
            StaticDeviceAttribute(name="Stat2", value="test", type=DataType.TEXT)
        )
        device.add_command(DeviceCommand(name="Com1"))

        # use patch_device to post
        self.client.patch_device(device=device)

        cb_client = ContextBrokerClient(
            url=settings.CB_URL, fiware_header=self.fiware_header
        )

        # test if attributes exists correctly
        live_entity = cb_client.get_entity(entity_id=device.entity_name)
        live_entity.get_attribute("Att1")
        live_entity.get_attribute("Com1")
        live_entity.get_attribute("Com1_info")
        live_entity.get_attribute("Com1_status")
        self.assertEqual(live_entity.get_attribute("Stat1").value, "test")

        # change device attributes and update
        device.get_attribute("Stat1").value = "new_test"
        device.delete_attribute(device.get_attribute("Stat2"))
        device.delete_attribute(device.get_attribute("Att1"))
        device.delete_attribute(device.get_attribute("Com1"))
        device.add_attribute(
            DeviceAttribute(name="Att2", object_id="o1", type=DataType.STRUCTUREDVALUE)
        )
        device.add_attribute(
            StaticDeviceAttribute(name="Stat3", value="test3", type=DataType.TEXT)
        )
        device.add_command(DeviceCommand(name="Com2"))

        self.client.patch_device(device=device, cb_url=settings.CB_URL)

        # test if update does what it should, for the device. It does not
        # change the entity completely:
        live_entity = cb_client.get_entity(entity_id=device.entity_name)
        with self.assertRaises(KeyError):
            live_entity.get_attribute("Att1")
        with self.assertRaises(KeyError):
            live_entity.get_attribute("Com1_info")
        with self.assertRaises(KeyError):
            live_entity.get_attribute("Stat2")
        self.assertEqual(live_entity.get_attribute("Stat1").value, "new_test")
        live_entity.get_attribute("Stat3")
        live_entity.get_attribute("Com2_info")
        live_entity.get_attribute("Att2")

        # test update where device information were changed
        new_device_dict = {
            "endpoint": "http://localhost:7071/",
            "device_id": "new_id",
            "entity_name": "new_name",
            "entity_type": "new_type",
            "timestamp": False,
            "apikey": "zuiop",
            "protocol": "HTTP",
            "transport": "HTTP",
        }
        new_device = Device(**new_device_dict)

        for key, value in new_device_dict.items():
            device.__setattr__(key, value)
            self.client.patch_device(device=device)
            live_device = self.client.get_device(device_id=device.device_id)
            self.assertEqual(
                live_device.__getattribute__(key), new_device.__getattribute__(key)
            )
            cb_client.close()

    @clean_test(fiware_service=settings.FIWARE_SERVICE,
                fiware_servicepath=settings.FIWARE_SERVICEPATH,
                cb_url=settings.CB_URL,
                iota_url=settings.IOTA_JSON_URL)
    def test_device_exceptions(self):
        """
        Test for exceptions when handling a Device
        """
        with IoTAClient(url=settings.IOTA_JSON_URL, fiware_header=self.fiware_header) as client:
            device = Device(**self.device)
            client.post_device(device=device)

            with self.assertRaises(BaseHttpClientException) as context:
                client.post_device(device=device)
            self.assertEqual(json.loads(context.exception.response.text)["name"], "DUPLICATE_DEVICE_ID")

            with self.assertRaises(BaseHttpClientException) as context:
                client.update_device(device=device, add=False)
            self.assertEqual(json.loads(context.exception.response.text)["name"], "ENTITY_GENERIC_ERROR")

            client.delete_device(device_id=device.device_id)

            with self.assertRaises(BaseHttpClientException) as context:
                client.delete_device(device_id=device.device_id)
            self.assertEqual(json.loads(context.exception.response.text)["name"], "DEVICE_NOT_FOUND")

    def test_service_group(self):
        """
        Test of querying service group based on apikey and resource.
        """
        # Create dummy service groups
        group_base = ServiceGroup(
            service=settings.FIWARE_SERVICE,
            subservice=settings.FIWARE_SERVICEPATH,
            resource="/iot/json",
            apikey="base",
        )
        group1 = ServiceGroup(
            service=settings.FIWARE_SERVICE,
            subservice=settings.FIWARE_SERVICEPATH,
            resource="/iot/json",
            apikey="test1",
        )
        group2 = ServiceGroup(
            service=settings.FIWARE_SERVICE,
            subservice=settings.FIWARE_SERVICEPATH,
            resource="/iot/json",
            apikey="test2",
        )
        self.client.post_groups([group_base, group1, group2], update=True)

        # get service group
        self.assertEqual(
            group_base, self.client.get_group(resource="/iot/json", apikey="base")
        )
        self.assertEqual(
            group1, self.client.get_group(resource="/iot/json", apikey="test1")
        )
        self.assertEqual(
            group2, self.client.get_group(resource="/iot/json", apikey="test2")
        )
        with self.assertRaises(KeyError):
            self.client.get_group(resource="/iot/json", apikey="not_exist")

        self.tearDown()

    def test_update_service_group(self):
        """
        Test for updating service group
        """
        attributes = [DeviceAttribute(name="temperature", type="Number")]
        group_base = ServiceGroup(
            service=settings.FIWARE_SERVICE,
            subservice=settings.FIWARE_SERVICEPATH,
            resource="/iot/json",
            apikey="base",
            entity_type="Sensor",
            attributes=attributes,
        )

        self.client.post_group(service_group=group_base)
        self.assertEqual(
            group_base, self.client.get_group(resource="/iot/json", apikey="base")
        )

        # # boolean attribute
        group_base.autoprovision = False
        self.client.update_group(service_group=group_base)
        self.assertEqual(
            group_base, self.client.get_group(resource="/iot/json", apikey="base")
        )

        # entity type
        group_base.entity_type = "TemperatureSensor"
        self.client.update_group(service_group=group_base)
        self.assertEqual(
            group_base, self.client.get_group(resource="/iot/json", apikey="base")
        )

        # attributes
        humidity = DeviceAttribute(name="humidity", type="Number")
        group_base.attributes.append(humidity)
        self.client.update_group(service_group=group_base)
        self.assertEqual(
            group_base, self.client.get_group(resource="/iot/json", apikey="base")
        )

    @clean_test(
        fiware_service=settings.FIWARE_SERVICE,
        fiware_servicepath=settings.FIWARE_SERVICEPATH,
        iota_url=settings.IOTA_JSON_URL,
        cb_url=settings.CB_URL,
    )
    def test_clear_iot_agent(self):
        """
        Test for clearing iot agent AFTER clearing context broker
        while having a device with a command

        Returns:
            None
        """
        cb_client = ContextBrokerClient(
            url=settings.CB_URL, fiware_header=self.fiware_header
        )
        device = Device(**self.device)
        device.add_command(DeviceCommand(name="dummy_cmd"))
        self.client.post_device(device=device)
        clear_context_broker(settings.CB_URL, self.fiware_header)
        self.assertEqual(len(cb_client.get_registration_list()), 1)

        clear_iot_agent(settings.IOTA_JSON_URL, self.fiware_header)
        self.assertCountEqual(cb_client.get_registration_list(), [])

    def tearDown(self) -> None:
        """
        Cleanup test server

        """
        self.client.close()
<<<<<<< HEAD
        clear_all(fiware_header=self.fiware_header,
                  cb_url=settings.CB_URL,
                  iota_url=settings.IOTA_JSON_URL)
=======
        clear_all(
            fiware_header=self.fiware_header,
            cb_url=settings.CB_URL,
            iota_url=settings.IOTA_JSON_URL,
        )
>>>>>>> db796b89
<|MERGE_RESOLUTION|>--- conflicted
+++ resolved
@@ -11,7 +11,6 @@
 from uuid import uuid4
 
 from filip.models.base import FiwareHeader, DataType
-<<<<<<< HEAD
 from filip.clients.ngsi_v2 import \
     ContextBrokerClient, \
     IoTAClient
@@ -28,24 +27,6 @@
     clean_test, \
     clear_context_broker, \
     clear_iot_agent
-=======
-from filip.clients.ngsi_v2 import ContextBrokerClient, IoTAClient
-from filip.models.ngsi_v2.iot import (
-    ServiceGroup,
-    Device,
-    DeviceAttribute,
-    DeviceCommand,
-    LazyDeviceAttribute,
-    StaticDeviceAttribute,
-    ExpressionLanguage,
-)
-from filip.utils.cleanup import (
-    clear_all,
-    clean_test,
-    clear_context_broker,
-    clear_iot_agent,
-)
->>>>>>> db796b89
 from tests.config import settings
 
 logger = logging.getLogger(__name__)
@@ -572,14 +553,6 @@
 
         """
         self.client.close()
-<<<<<<< HEAD
         clear_all(fiware_header=self.fiware_header,
                   cb_url=settings.CB_URL,
-                  iota_url=settings.IOTA_JSON_URL)
-=======
-        clear_all(
-            fiware_header=self.fiware_header,
-            cb_url=settings.CB_URL,
-            iota_url=settings.IOTA_JSON_URL,
-        )
->>>>>>> db796b89
+                  iota_url=settings.IOTA_JSON_URL)