--- conflicted
+++ resolved
@@ -447,15 +447,9 @@
         device = Device(**self.device)
         device.add_command(DeviceCommand(name="dummy_cmd"))
         self.client.post_device(device=device)
-<<<<<<< HEAD
-        clear_context_broker(settings.CB_URL, self.fiware_header)
-        with self.assertRaises(requests.HTTPError):
-            clear_iot_agent(settings.IOTA_URL, self.fiware_header)
-=======
         clear_context_broker(settings.CB_URL,
                              self.fiware_header)
         self.assertEqual(len(cb_client.get_registration_list()),1)
->>>>>>> fbc71873
 
         clear_iot_agent(settings.IOTA_JSON_URL,self.fiware_header)
         self.assertCountEqual(cb_client.get_registration_list(),[])
@@ -466,7 +460,7 @@
                              clear_registrations=True)
         with self.assertRaises(requests.HTTPError):
             clear_iot_agent(settings.IOTA_URL, self.fiware_header)
-    
+
     def tearDown(self) -> None:
         """
         Cleanup test server
@@ -474,7 +468,7 @@
         """
         cb_client = ContextBrokerClient(url=settings.CB_URL,
                                         fiware_header=self.fiware_header)
-        devs_with_cmds = [dev.commands for dev in self.client.get_device_list() 
+        devs_with_cmds = [dev.commands for dev in self.client.get_device_list()
                           if dev.commands !=[]]
         if devs_with_cmds != [] and cb_client.get_registration_list() == []:
             print("Dangling device with command and no registration found")
@@ -485,5 +479,3 @@
             clear_all(fiware_header=self.fiware_header,
                 cb_url=settings.CB_URL,
                 iota_url=settings.IOTA_JSON_URL)
-            
-        