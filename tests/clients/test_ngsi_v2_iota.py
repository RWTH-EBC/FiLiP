"""
Test for iota http client
"""
import copy
import unittest
import logging
import requests

from uuid import uuid4

from filip.models.base import FiwareHeader, DataType
from filip.clients.ngsi_v2 import \
    ContextBrokerClient, \
    IoTAClient
from filip.models.ngsi_v2.iot import \
    ServiceGroup, \
    Device, \
    DeviceAttribute, \
    DeviceCommand, \
    LazyDeviceAttribute, \
<<<<<<< HEAD
    StaticDeviceAttribute
from filip.utils.cleanup import \
    clear_all, \
    clean_test, \
    clear_context_broker, \
    clear_iot_agent 
=======
    StaticDeviceAttribute, ExpressionLanguage
from filip.utils.cleanup import clear_all, clean_test
>>>>>>> 3dff267f
from tests.config import settings

logger = logging.getLogger(__name__)


class TestAgent(unittest.TestCase):

    def setUp(self) -> None:
        self.fiware_header = FiwareHeader(
            service=settings.FIWARE_SERVICE,
            service_path=settings.FIWARE_SERVICEPATH)
        clear_all(fiware_header=self.fiware_header,
                  cb_url=settings.CB_URL,
                  iota_url=settings.IOTA_JSON_URL)
        self.service_group1 = ServiceGroup(entity_type='Thing',
                                           resource='/iot/json',
                                           apikey=str(uuid4()))
        self.service_group2 = ServiceGroup(entity_type='OtherThing',
                                           resource='/iot/json',
                                           apikey=str(uuid4()))
        self.device = {
            "device_id": "test_device",
            "service": self.fiware_header.service,
            "service_path": self.fiware_header.service_path,
            "entity_name": "test_entity",
            "entity_type": "test_entity_type",
            "timezone": 'Europe/Berlin',
            "timestamp": None,
            "apikey": "1234",
            "endpoint": None,
            "transport": 'HTTP',
            "expressionLanguage": ExpressionLanguage.JEXL
        }
        self.client = IoTAClient(
            url=settings.IOTA_JSON_URL,
            fiware_header=self.fiware_header)

    def test_get_version(self):
        with IoTAClient(
                url=settings.IOTA_JSON_URL,
                fiware_header=self.fiware_header) as client:
            self.assertIsNotNone(client.get_version())

    def test_service_group_model(self):
        pass

    @clean_test(fiware_service=settings.FIWARE_SERVICE,
                fiware_servicepath=settings.FIWARE_SERVICEPATH,
                iota_url=settings.IOTA_JSON_URL)
    def test_service_group_endpoints(self):
        self.client.post_groups(service_groups=[self.service_group1,
                                                self.service_group2])
        groups = self.client.get_group_list()
        with self.assertRaises(requests.RequestException):
            self.client.post_groups(groups, update=False)

        self.client.get_group(resource=self.service_group1.resource,
                              apikey=self.service_group1.apikey)

    def test_device_model(self):
        device = Device(**self.device)
        self.assertEqual(self.device,
                         device.model_dump(exclude_unset=True))

    @clean_test(fiware_service=settings.FIWARE_SERVICE,
                fiware_servicepath=settings.FIWARE_SERVICEPATH,
                cb_url=settings.CB_URL,
                iota_url=settings.IOTA_JSON_URL)
    def test_device_endpoints(self):
        """
        Test device creation
        """
        with IoTAClient(
                url=settings.IOTA_JSON_URL,
                fiware_header=self.fiware_header) as client:
            client.get_device_list()
            device = Device(**self.device)

            attr = DeviceAttribute(name='temperature',
                                   object_id='t',
                                   type='Number',
                                   entity_name='test')
            attr_command = DeviceCommand(name='open')
            attr_lazy = LazyDeviceAttribute(name='pressure',
                                            object_id='p',
                                            type='Text',
                                            entity_name='pressure')
            attr_static = StaticDeviceAttribute(name='hasRoom',
                                                type='Relationship',
                                                value='my_partner_id')
            device.add_attribute(attr)
            device.add_attribute(attr_command)
            device.add_attribute(attr_lazy)
            device.add_attribute(attr_static)

            client.post_device(device=device)
            device_res = client.get_device(device_id=device.device_id)
            self.assertEqual(device.model_dump(exclude={'service',
                                                        'service_path',
                                                        'timezone'}),
                             device_res.model_dump(exclude={'service',
                                                            'service_path',
                                                            'timezone'}))
            self.assertEqual(self.fiware_header.service, device_res.service)
            self.assertEqual(self.fiware_header.service_path,
                             device_res.service_path)

    @clean_test(fiware_service=settings.FIWARE_SERVICE,
                fiware_servicepath=settings.FIWARE_SERVICEPATH,
                cb_url=settings.CB_URL,
                iota_url=settings.IOTA_JSON_URL)
    def test_metadata(self):
        """
        Test for metadata works but the api of iot agent-json seems not
        working correctly
        Returns:
            None
        """
        metadata = {"accuracy": {"type": "Text",
                                 "value": "+-5%"}}
        attr = DeviceAttribute(name="temperature",
                               object_id="temperature",
                               type="Number",
                               metadata=metadata)
        device = Device(**self.device)
        device.device_id = "device_with_meta"
        device.add_attribute(attribute=attr)
        logger.info(device.model_dump_json(indent=2))

        with IoTAClient(
                url=settings.IOTA_JSON_URL,
                fiware_header=self.fiware_header) as client:
            client.post_device(device=device)
            logger.info(client.get_device(device_id=device.device_id).model_dump_json(
                indent=2, exclude_unset=True))

        with ContextBrokerClient(
                url=settings.CB_URL,
                fiware_header=self.fiware_header) as client:
            logger.info(client.get_entity(entity_id=device.entity_name).model_dump_json(
                indent=2))

    @clean_test(fiware_service=settings.FIWARE_SERVICE,
                fiware_servicepath=settings.FIWARE_SERVICEPATH,
                cb_url=settings.CB_URL,
                iota_url=settings.IOTA_JSON_URL)
    def test_deletions(self):
        """
        Test the deletion of a context entity/device if the state is always
        correctly cleared
        """

        device_id = 'device_id'
        entity_id = 'entity_id'

        device = Device(device_id=device_id,
                        entity_name=entity_id,
                        entity_type='Thing2',
                        protocol='IoTA-JSON',
                        transport='HTTP',
                        apikey='filip-iot-test-device')

        cb_client = ContextBrokerClient(url=settings.CB_URL,
                                        fiware_header=self.fiware_header)

        # Test 1: Only delete device
        # delete without optional parameter -> entity needs to continue existing
        self.client.post_device(device=device)
        self.client.delete_device(device_id=device_id, cb_url=settings.CB_URL)
        self.assertTrue(
            len(cb_client.get_entity_list(entity_ids=[entity_id])) == 1)
        cb_client.delete_entity(entity_id=entity_id, entity_type='Thing2')

        # Test 2:Delete device and corresponding entity
        # delete with optional parameter -> entity needs to be deleted
        self.client.post_device(device=device)
        self.client.delete_device(device_id=device_id,
                                  cb_url=settings.CB_URL,
                                  delete_entity=True)
        self.assertTrue(
            len(cb_client.get_entity_list(entity_ids=[entity_id])) == 0)

        # Test 3:Delete device and corresponding entity,
        #        that is linked to multiple devices
        # delete with optional parameter -> entity needs to be deleted
        self.client.post_device(device=device)

        device2 = copy.deepcopy(device)
        device2.device_id = "device_id2"
        self.client.post_device(device=device2)
        with self.assertRaises(Exception):
            self.client.delete_device(device_id=device_id,
                                      delete_entity=True,
                                      cb_url=settings.CB_URL)
        self.assertTrue(
            len(cb_client.get_entity_list(entity_ids=[entity_id])) == 1)
        self.client.delete_device(device_id=device2.device_id)

        # Test 4: Only delete entity
        # delete without optional parameter -> device needs to continue existing
        self.client.post_device(device=device)
        cb_client.delete_entity(entity_id=entity_id, entity_type='Thing2')
        self.client.get_device(device_id=device_id)
        self.client.delete_device(device_id=device_id)

        # Test 5: Delete entity, and all devices
        # # delete with optional parameter -> all devices need to be deleted
        self.client.post_device(device=device)
        device2 = copy.deepcopy(device)
        device2.device_id = "device_id2"
        self.client.post_device(device=device2)
        cb_client.delete_entity(entity_id=entity_id, delete_devices=True,
                                entity_type='Thing2',
                                iota_url=settings.IOTA_JSON_URL)
        self.assertEqual(len(self.client.get_device_list()), 0)

    def test_update_device(self):
        """
        Test the methode: update_device of the iota client
        """

        device = Device(**self.device)
        device.endpoint = "http://test.com"
        device.transport = "MQTT"

        device.add_attribute(DeviceAttribute(
            name="Att1", object_id="o1", type=DataType.STRUCTUREDVALUE))
        device.add_attribute(StaticDeviceAttribute(
            name="Stat1", value="test", type=DataType.TEXT))
        device.add_attribute(StaticDeviceAttribute(
            name="Stat2", value="test", type=DataType.TEXT))
        device.add_command(DeviceCommand(name="Com1"))

        # use update_device to post
        self.client.update_device(device=device, add=True)

        cb_client = ContextBrokerClient(url=settings.CB_URL,
                                        fiware_header=self.fiware_header)

        # test if attributes exists correctly
        live_entity = cb_client.get_entity(entity_id=device.entity_name)
        live_entity.get_attribute("Att1")
        live_entity.get_attribute("Com1")
        live_entity.get_attribute("Com1_info")
        live_entity.get_attribute("Com1_status")
        self.assertEqual(live_entity.get_attribute("Stat1").value, "test")

        # change device attributes and update
        device.get_attribute("Stat1").value = "new_test"
        device.delete_attribute(device.get_attribute("Stat2"))
        device.delete_attribute(device.get_attribute("Att1"))
        device.delete_attribute(device.get_attribute("Com1"))
        device.add_attribute(DeviceAttribute(
            name="Att2", object_id="o1", type=DataType.STRUCTUREDVALUE))
        device.add_attribute(StaticDeviceAttribute(
            name="Stat3", value="test3", type=DataType.TEXT))
        device.add_command(DeviceCommand(name="Com2"))

        # device.endpoint = "http://localhost:8080"
        self.client.update_device(device=device)

        # test if update does what it should, for the device. It does not
        # change the entity completely:

        live_device = self.client.get_device(device_id=device.device_id)

        with self.assertRaises(KeyError):
            live_device.get_attribute("Att1")
        with self.assertRaises(KeyError):
            live_device.get_attribute("Com1_info")
        with self.assertRaises(KeyError):
            live_device.get_attribute("Stat2")
        self.assertEqual(live_device.get_attribute("Stat1").value, "new_test")
        live_device.get_attribute("Stat3")
        live_device.get_command("Com2")
        live_device.get_attribute("Att2")

        cb_client.close()

    def test_patch_device(self):
        """
            Test the methode: patch_device of the iota client
        """

        device = Device(**self.device)
        device.endpoint = "http://test.com"
        device.transport = "MQTT"

        device.add_attribute(DeviceAttribute(
            name="Att1", object_id="o1", type=DataType.STRUCTUREDVALUE))
        device.add_attribute(StaticDeviceAttribute(
            name="Stat1", value="test", type=DataType.TEXT))
        device.add_attribute(StaticDeviceAttribute(
            name="Stat2", value="test", type=DataType.TEXT))
        device.add_command(DeviceCommand(name="Com1"))

        # use patch_device to post
        self.client.patch_device(device=device)

        cb_client = ContextBrokerClient(url=settings.CB_URL,
                                        fiware_header=self.fiware_header)

        # test if attributes exists correctly
        live_entity = cb_client.get_entity(entity_id=device.entity_name)
        live_entity.get_attribute("Att1")
        live_entity.get_attribute("Com1")
        live_entity.get_attribute("Com1_info")
        live_entity.get_attribute("Com1_status")
        self.assertEqual(live_entity.get_attribute("Stat1").value, "test")

        # change device attributes and update
        device.get_attribute("Stat1").value = "new_test"
        device.delete_attribute(device.get_attribute("Stat2"))
        device.delete_attribute(device.get_attribute("Att1"))
        device.delete_attribute(device.get_attribute("Com1"))
        device.add_attribute(DeviceAttribute(
            name="Att2", object_id="o1", type=DataType.STRUCTUREDVALUE))
        device.add_attribute(StaticDeviceAttribute(
            name="Stat3", value="test3", type=DataType.TEXT))
        device.add_command(DeviceCommand(name="Com2"))

        self.client.patch_device(device=device, cb_url=settings.CB_URL)

        # test if update does what it should, for the device. It does not
        # change the entity completely:
        live_entity = cb_client.get_entity(entity_id=device.entity_name)
        with self.assertRaises(KeyError):
            live_entity.get_attribute("Att1")
        with self.assertRaises(KeyError):
            live_entity.get_attribute("Com1_info")
        with self.assertRaises(KeyError):
            live_entity.get_attribute("Stat2")
        self.assertEqual(live_entity.get_attribute("Stat1").value, "new_test")
        live_entity.get_attribute("Stat3")
        live_entity.get_attribute("Com2_info")
        live_entity.get_attribute("Att2")

        # test update where device information were changed
        new_device_dict = {"endpoint": "http://localhost:7071/",
                           "device_id": "new_id",
                           "entity_name": "new_name",
                           "entity_type": "new_type",
                           "timestamp": False,
                           "apikey": "zuiop",
                           "protocol": "HTTP",
                           "transport": "HTTP"}
        new_device = Device(**new_device_dict)

        for key, value in new_device_dict.items():
            device.__setattr__(key, value)
            self.client.patch_device(device=device)
            live_device = self.client.get_device(device_id=device.device_id)
            self.assertEqual(live_device.__getattribute__(key),
                             new_device.__getattribute__(key))
            cb_client.close()

    def test_service_group(self):
        """
        Test of querying service group based on apikey and resource.
        """
        # Create dummy service groups
        group_base = ServiceGroup(service=settings.FIWARE_SERVICE,
                                  subservice=settings.FIWARE_SERVICEPATH,
                                  resource="/iot/json", apikey="base")
        group1 = ServiceGroup(service=settings.FIWARE_SERVICE,
                              subservice=settings.FIWARE_SERVICEPATH,
                              resource="/iot/json", apikey="test1")
        group2 = ServiceGroup(service=settings.FIWARE_SERVICE,
                              subservice=settings.FIWARE_SERVICEPATH,
                              resource="/iot/json", apikey="test2")
        self.client.post_groups([group_base, group1, group2], update=True)

        # get service group
        self.assertEqual(group_base, self.client.get_group(resource="/iot/json", apikey="base"))
        self.assertEqual(group1, self.client.get_group(resource="/iot/json", apikey="test1"))
        self.assertEqual(group2, self.client.get_group(resource="/iot/json", apikey="test2"))
        with self.assertRaises(KeyError):
            self.client.get_group(resource="/iot/json", apikey="not_exist")

        #self.tearDown()

    def test_update_service_group(self):
        """
        Test for updating service group
        """
        attributes = [DeviceAttribute(name="temperature", type="Number")]
        group_base = ServiceGroup(service=settings.FIWARE_SERVICE, subservice=settings.FIWARE_SERVICEPATH,
                                  resource="/iot/json", apikey="base",
                                  entity_type="Sensor",
                                  attributes=attributes)

        self.client.post_group(service_group=group_base)
        self.assertEqual(group_base, self.client.get_group(resource="/iot/json", apikey="base"))

        # # boolean attribute
        group_base.autoprovision = False
        self.client.update_group(service_group=group_base)
        self.assertEqual(group_base, self.client.get_group(resource="/iot/json", apikey="base"))

        # entity type
        group_base.entity_type = "TemperatureSensor"
        self.client.update_group(service_group=group_base)
        self.assertEqual(group_base, self.client.get_group(resource="/iot/json", apikey="base"))

        # attributes
        humidity = DeviceAttribute(name="humidity", type="Number")
        group_base.attributes.append(humidity)
        self.client.update_group(service_group=group_base)
        self.assertEqual(group_base, self.client.get_group(resource="/iot/json", apikey="base"))

    @clean_test(fiware_service=settings.FIWARE_SERVICE,
                fiware_servicepath=settings.FIWARE_SERVICEPATH,
                iota_url=settings.IOTA_JSON_URL,
                cb_url=settings.CB_URL)
    def test_clear_iot_agent(self):
        """
        Test for clearing iot agent AFTER clearing context broker
        while having a device with a command

        Returns:
            None
        """
        cb_client = ContextBrokerClient(url=settings.CB_URL,
                                        fiware_header=self.fiware_header)
        device = Device(**self.device)
        device.add_command(DeviceCommand(name="dummy_cmd"))
        self.client.post_device(device=device)
        clear_context_broker(settings.CB_URL,
                             self.fiware_header)
        self.assertEqual(len(cb_client.get_registration_list()), 1)

        clear_iot_agent(settings.IOTA_JSON_URL, self.fiware_header)
        self.assertCountEqual(cb_client.get_registration_list(), [])

    def tearDown(self) -> None:
        """
        Cleanup test server

        """
        cb_client = ContextBrokerClient(url=settings.CB_URL,
                                        fiware_header=self.fiware_header)
        devs_with_cmds = [dev.commands for dev in self.client.get_device_list()
                          if dev.commands !=[]]
        if devs_with_cmds != [] and cb_client.get_registration_list() == []:
            print("Dangling device with command and no registration found")
            clear_context_broker(url=settings.CB_URL,
                                 fiware_header=self.fiware_header)
        else:
            self.client.close()
            clear_all(fiware_header=self.fiware_header,
                cb_url=settings.CB_URL,
                iota_url=settings.IOTA_JSON_URL)
<|MERGE_RESOLUTION|>--- conflicted
+++ resolved
@@ -18,17 +18,12 @@
     DeviceAttribute, \
     DeviceCommand, \
     LazyDeviceAttribute, \
-<<<<<<< HEAD
-    StaticDeviceAttribute
+    StaticDeviceAttribute, ExpressionLanguage
 from filip.utils.cleanup import \
     clear_all, \
     clean_test, \
     clear_context_broker, \
-    clear_iot_agent 
-=======
-    StaticDeviceAttribute, ExpressionLanguage
-from filip.utils.cleanup import clear_all, clean_test
->>>>>>> 3dff267f
+    clear_iot_agent
 from tests.config import settings
 
 logger = logging.getLogger(__name__)
@@ -408,7 +403,7 @@
         with self.assertRaises(KeyError):
             self.client.get_group(resource="/iot/json", apikey="not_exist")
 
-        #self.tearDown()
+        self.tearDown()
 
     def test_update_service_group(self):
         """
@@ -468,16 +463,7 @@
         Cleanup test server
 
         """
-        cb_client = ContextBrokerClient(url=settings.CB_URL,
-                                        fiware_header=self.fiware_header)
-        devs_with_cmds = [dev.commands for dev in self.client.get_device_list()
-                          if dev.commands !=[]]
-        if devs_with_cmds != [] and cb_client.get_registration_list() == []:
-            print("Dangling device with command and no registration found")
-            clear_context_broker(url=settings.CB_URL,
-                                 fiware_header=self.fiware_header)
-        else:
-            self.client.close()
-            clear_all(fiware_header=self.fiware_header,
-                cb_url=settings.CB_URL,
-                iota_url=settings.IOTA_JSON_URL)
+        self.client.close()
+        clear_all(fiware_header=self.fiware_header,
+                  cb_url=settings.CB_URL,
+                  iota_url=settings.IOTA_JSON_URL)
