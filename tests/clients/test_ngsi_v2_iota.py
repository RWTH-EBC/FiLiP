--- conflicted
+++ resolved
@@ -78,12 +78,6 @@
         self.client.get_group(resource=self.service_group1.resource,
                               apikey=self.service_group1.apikey)
 
-<<<<<<< HEAD
-        clear_all(fiware_header=self.fiware_header,
-                  iota_url=settings.IOTA_JSON_URL)
-=======
->>>>>>> 4293331f
-
     def test_device_model(self):
         device = Device(**self.device)
         self.assertEqual(self.device,
@@ -97,15 +91,12 @@
         """
         Test device creation
         """
-<<<<<<< HEAD
         # Clean up Fiware test state, this test can fail if the device was not
         # correctly removed before
         clear_all(fiware_header=self.fiware_header,
                   cb_url=settings.CB_URL,
                   iota_url=settings.IOTA_JSON_URL)
 
-=======
->>>>>>> 4293331f
         with IoTAClient(
                 url=settings.IOTA_JSON_URL,
                 fiware_header=self.fiware_header) as client:
@@ -141,13 +132,6 @@
             self.assertEqual(self.fiware_header.service_path,
                              device_res.service_path)
 
-<<<<<<< HEAD
-            #cleanup
-            clear_all(fiware_header=self.fiware_header,
-                      cb_url=settings.CB_URL,
-                      iota_url=settings.IOTA_JSON_URL)
-=======
->>>>>>> 4293331f
 
     @clean_test(fiware_service=settings.FIWARE_SERVICE,
                 fiware_servicepath=settings.FIWARE_SERVICEPATH,
@@ -184,14 +168,6 @@
             logger.info(client.get_entity(entity_id=device.entity_name).json(
                 indent=2))
 
-<<<<<<< HEAD
-        #clean up
-        clear_all(fiware_header=self.fiware_header,
-                  cb_url=settings.CB_URL,
-                  iota_url=settings.IOTA_JSON_URL)
-
-=======
->>>>>>> 4293331f
     def tearDown(self) -> None:
         """
         Cleanup test server
