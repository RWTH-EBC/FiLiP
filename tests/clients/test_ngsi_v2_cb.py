"""
Tests for filip.cb.client
"""
import copy
import unittest
import logging
import time
import random
import json
import uuid

import paho.mqtt.client as mqtt
from datetime import datetime, timedelta
<<<<<<< HEAD
from urllib.parse import urlparse
=======

>>>>>>> 44a70591
import requests
from requests import RequestException
from filip.models.base import FiwareHeader
from filip.utils.simple_ql import QueryString
from filip.clients.ngsi_v2 import ContextBrokerClient, IoTAClient
from filip.clients.ngsi_v2 import HttpClient, HttpClientConfig
from filip.config import settings
from filip.models.ngsi_v2.context import \
    ContextEntity, \
    ContextAttribute, \
    NamedContextAttribute, \
    NamedCommand, \
    Query, \
    ActionType, \
    ContextEntityKeyValues

from filip.models.ngsi_v2.base import AttrsFormat, EntityPattern, Status, \
    NamedMetadata
from filip.models.ngsi_v2.subscriptions import Mqtt, Message, Subscription
from filip.models.ngsi_v2.iot import \
    Device, \
    DeviceCommand, \
    DeviceAttribute, \
    ServiceGroup, \
    StaticDeviceAttribute
from filip.utils.cleanup import clear_all, clean_test
from tests.config import settings

logger = logging.getLogger(__name__)


class TestContextBroker(unittest.TestCase):
    """
    Test class for ContextBrokerClient
    """

    def setUp(self) -> None:
        """
        Setup test data
        Returns:
            None
        """
        self.fiware_header = FiwareHeader(
            service=settings.FIWARE_SERVICE,
            service_path=settings.FIWARE_SERVICEPATH)
        clear_all(fiware_header=self.fiware_header,
                  cb_url=settings.CB_URL,
                  iota_url=settings.IOTA_JSON_URL)
        self.resources = {
            "entities_url": "/v2/entities",
            "types_url": "/v2/types",
            "subscriptions_url": "/v2/subscriptions",
            "registrations_url": "/v2/registrations"
        }
        self.attr = {'temperature': {'value': 20.0,
                                     'type': 'Number'}}
        self.entity = ContextEntity(id='MyId', type='MyType', **self.attr)

        self.iotac = IoTAClient(
            url=settings.IOTA_JSON_URL,
            fiware_header=self.fiware_header)

        self.client = ContextBrokerClient(
            url=settings.CB_URL,
            fiware_header=self.fiware_header)
        self.subscription = Subscription.model_validate({
            "description": "One subscription to rule them all",
            "subject": {
                "entities": [
                    {
                        "idPattern": ".*",
                        "type": "Room"
                    }
                ],
                "condition": {
                    "attrs": [
                        "temperature"
                    ],
                    "expression": {
                        "q": "temperature>40"
                    }
                }
            },
            "notification": {
                "http": {
                    "url": "http://localhost:1234"
                },
                "attrs": [
                    "temperature",
                    "humidity"
                ]
            },
            "expires": datetime.now() + timedelta(days=1),
            "throttling": 0
        })

    def test_management_endpoints(self):
        """
        Test management functions of context broker client
        """
        with ContextBrokerClient(
                url=settings.CB_URL,
                fiware_header=self.fiware_header) as client:
            self.assertIsNotNone(client.get_version())
            self.assertEqual(client.get_resources(), self.resources)

    def test_statistics(self):
        """
        Test statistics of context broker client
        """
        with ContextBrokerClient(
                url=settings.CB_URL,
                fiware_header=self.fiware_header) as client:
            self.assertIsNotNone(client.get_statistics())

    @clean_test(fiware_service=settings.FIWARE_SERVICE,
                fiware_servicepath=settings.FIWARE_SERVICEPATH,
                cb_url=settings.CB_URL,
                iota_url=settings.IOTA_JSON_URL)
    def test_pagination(self):
        """
        Test pagination of context broker client
        Test pagination. only works if enough entities are available
        """
        with ContextBrokerClient(
                url=settings.CB_URL,
                fiware_header=self.fiware_header) as client:
            entities_a = [ContextEntity(id=str(i),
                                        type=f'filip:object:TypeA') for i in
                          range(0, 1000)]
            client.update(action_type=ActionType.APPEND, entities=entities_a)
            entities_b = [ContextEntity(id=str(i),
                                        type=f'filip:object:TypeB') for i in
                          range(1000, 2001)]
            client.update(action_type=ActionType.APPEND, entities=entities_b)
            self.assertLessEqual(len(client.get_entity_list(limit=1)), 1)
            self.assertLessEqual(len(client.get_entity_list(limit=999)), 999)
            self.assertLessEqual(len(client.get_entity_list(limit=1001)), 1001)
            self.assertLessEqual(len(client.get_entity_list(limit=2001)), 2001)

    @clean_test(fiware_service=settings.FIWARE_SERVICE,
                fiware_servicepath=settings.FIWARE_SERVICEPATH,
                cb_url=settings.CB_URL)
    def test_entity_filtering(self):
        """
        Test filter operations of context broker client
        """
        with ContextBrokerClient(
                url=settings.CB_URL,
                fiware_header=self.fiware_header) as client:
            # test patterns
            with self.assertRaises(ValueError):
                client.get_entity_list(id_pattern='(&()?')
            with self.assertRaises(ValueError):
                client.get_entity_list(type_pattern='(&()?')
            entities_a = [ContextEntity(id=str(i),
                                        type=f'filip:object:TypeA') for i in
                          range(0, 5)]

            client.update(action_type=ActionType.APPEND, entities=entities_a)
            entities_b = [ContextEntity(id=str(i),
                                        type=f'filip:object:TypeB') for i in
                          range(6, 10)]

            client.update(action_type=ActionType.APPEND, entities=entities_b)

            entities_all = client.get_entity_list()
            entities_by_id_pattern = client.get_entity_list(
                id_pattern='.*[1-5]')
            self.assertLess(len(entities_by_id_pattern), len(entities_all))

            entities_by_type_pattern = client.get_entity_list(
                type_pattern=".*TypeA$")
            self.assertLess(len(entities_by_type_pattern), len(entities_all))

            qs = QueryString(qs=[('presentValue', '>', 0)])
            entities_by_query = client.get_entity_list(q=qs)
            self.assertLess(len(entities_by_query), len(entities_all))

            # test options
            for opt in list(AttrsFormat):
                entities_by_option = client.get_entity_list(response_format=opt)
                self.assertEqual(len(entities_by_option), len(entities_all))
                self.assertEqual(client.get_entity(
                    entity_id='0',
                    response_format=opt),
                    entities_by_option[0])
            with self.assertRaises(ValueError):
                client.get_entity_list(response_format='not in AttrFormat')

            client.update(action_type=ActionType.DELETE, entities=entities_a)

            client.update(action_type=ActionType.DELETE, entities=entities_b)

    @clean_test(fiware_service=settings.FIWARE_SERVICE,
                fiware_servicepath=settings.FIWARE_SERVICEPATH,
                cb_url=settings.CB_URL)
    def test_entity_operations(self):
        """
        Test entity operations of context broker client
        """
        with ContextBrokerClient(
                url=settings.CB_URL,
                fiware_header=self.fiware_header) as client:
            client.post_entity(entity=self.entity, update=True)
            res_entity = client.get_entity(entity_id=self.entity.id)
            self.assertEqual(res_entity,
                             client.get_entity(
                                 entity_id=self.entity.id,
                                 attrs=list(res_entity.get_attribute_names())))
            self.assertEqual(client.get_entity_attributes(
                entity_id=self.entity.id), res_entity.get_properties(
                response_format='dict'))
            res_entity.temperature.value = 25
            client.update_entity(entity=res_entity)
            self.assertEqual(client.get_entity(entity_id=self.entity.id),
                             res_entity)
            res_entity.add_attributes({'pressure': ContextAttribute(
                type='Number', value=1050)})
            client.update_entity(entity=res_entity)
            self.assertEqual(client.get_entity(entity_id=self.entity.id),
                             res_entity)
            # delete attribute
            res_entity.delete_attributes(attrs={'pressure': ContextAttribute(
                type='Number', value=1050)})
            client.post_entity(entity=res_entity, update=True)
            self.assertEqual(client.get_entity(entity_id=self.entity.id),
                             res_entity)

    @clean_test(fiware_service=settings.FIWARE_SERVICE,
                fiware_servicepath=settings.FIWARE_SERVICEPATH,
                cb_url=settings.CB_URL)
    def test_entity_update(self):
        """
        Test different ways (post, update, override, patch) to update entity
        Both with the update scenario
        1) append attribute
        2) update existing attribute value
        1) delete attribute
        
        Returns:

        """
        with ContextBrokerClient(
                url=settings.CB_URL,
                fiware_header=self.fiware_header) as client:
            entity_init = self.entity.model_copy(deep=True)
            attr_init = entity_init.get_attribute("temperature")
            attr_init.metadata = {
                "metadata_init": {
                    "type": "Text",
                    "value": "something"}
            }
            attr_append = NamedContextAttribute(**{
                "name": 'pressure',
                "type": 'Number',
                "value": 1050})
            entity_init.update_attribute(attrs=[attr_init])

            # Post
            if "post":
                client.post_entity(entity=entity_init, update=True)
                entity_post = entity_init.model_copy(deep=True)
                # 1) append attribute
                entity_post.add_attributes(attrs=[attr_append])
                client.post_entity(entity=entity_post, patch=True)
                self.assertEqual(client.get_entity(entity_id=entity_post.id),
                                 entity_post)
                # 2) update existing attribute value
                attr_append_update = NamedContextAttribute(**{
                    "name": 'pressure',
                    "type": 'Number',
                    "value": 2050})
                entity_post.update_attribute(attrs=[attr_append_update])
                client.post_entity(entity=entity_post, patch=True)
                self.assertEqual(client.get_entity(entity_id=entity_post.id),
                                 entity_post)
                # 3) delete attribute
                entity_post.delete_attributes(attrs=[attr_append])
                client.post_entity(entity=entity_post, update=True)
                self.assertEqual(client.get_entity(entity_id=entity_post.id),
                                 entity_post)
                clear_all(fiware_header=self.fiware_header,
                          cb_url=settings.CB_URL)

            # update_entity()
            if "update_entity":
                client.post_entity(entity=entity_init, update=True)
                entity_update = entity_init.model_copy(deep=True)
                # 1) append attribute
                entity_update.add_attributes(attrs=[attr_append])
                # change the value of existing attributes
                entity_update.temperature.value = 30
                with self.assertRaises(requests.RequestException):
                    client.update_entity(entity=entity_update,
                                         append_strict=True)
                entity_updated = client.get_entity(entity_id=entity_update.id)
                self.assertEqual(entity_updated.get_attribute_names(),
                                 entity_update.get_attribute_names())
                self.assertNotEqual(entity_updated.temperature.value,
                                    entity_update.temperature.value)
                # change back the value
                entity_update.temperature.value = 20.0
                # 2) update existing attribute value
                attr_append_update = NamedContextAttribute(**{
                    "name": 'pressure',
                    "type": 'Number',
                    "value": 2050})
                entity_update.update_attribute(attrs=[attr_append_update])
                client.update_entity(entity=ContextEntity(
                    **{
                        "id": entity_update.id,
                        "type": entity_update.type,
                        "pressure": {
                            "type": 'Number',
                            "value": 2050
                        }
                    }
                ))
                self.assertEqual(client.get_entity(entity_id=entity_update.id),
                                 entity_update)
                # 3) delete attribute
                entity_update.delete_attributes(attrs=[attr_append])
                client.update_entity(entity=entity_update)
                self.assertNotEqual(client.get_entity(entity_id=entity_update.id),
                                    entity_update)
                clear_all(fiware_header=self.fiware_header,
                          cb_url=settings.CB_URL)

            # override_entity()
            if "override_entity":
                client.post_entity(entity=entity_init, update=True)
                entity_override = entity_init.model_copy(deep=True)
                # 1) append attribute
                entity_override.add_attributes(attrs=[attr_append])
                client.override_entity(entity=entity_override)
                self.assertEqual(client.get_entity(entity_id=entity_override.id),
                                 entity_override)
                # 2) update existing attribute value
                attr_append_update = NamedContextAttribute(**{
                    "name": 'pressure',
                    "type": 'Number',
                    "value": 2050})
                entity_override.update_attribute(attrs=[attr_append_update])
                client.override_entity(entity=entity_override)
                self.assertEqual(client.get_entity(entity_id=entity_override.id),
                                 entity_override)
                # 3) delete attribute
                entity_override.delete_attributes(attrs=[attr_append])
                client.override_entity(entity=entity_override)
                self.assertEqual(client.get_entity(entity_id=entity_override.id),
                                 entity_override)
                clear_all(fiware_header=self.fiware_header,
                          cb_url=settings.CB_URL)

            # patch_entity
            if "patch_entity":
                client.post_entity(entity=entity_init, update=True)
                entity_patch = entity_init.model_copy(deep=True)
                # 1) append attribute
                entity_patch.add_attributes(attrs=[attr_append])
                client.patch_entity(entity=entity_patch)
                self.assertEqual(client.get_entity(entity_id=entity_patch.id),
                                 entity_patch)
                # 2) update existing attribute value
                attr_append_update = NamedContextAttribute(**{
                    "name": 'pressure',
                    "type": 'Number',
                    "value": 2050})
                entity_patch.update_attribute(attrs=[attr_append_update])
                client.patch_entity(entity=entity_patch)
                self.assertEqual(client.get_entity(entity_id=entity_patch.id),
                                 entity_patch)
                # 3) delete attribute
                entity_patch.delete_attributes(attrs=[attr_append])
                client.patch_entity(entity=entity_patch)
                self.assertEqual(client.get_entity(entity_id=entity_patch.id),
                                 entity_patch)
                clear_all(fiware_header=self.fiware_header,
                          cb_url=settings.CB_URL)

            # 4) update only property or relationship
            if "update_entity_properties" or "update_entity_relationship":
                # post entity with a relationship attribute
                entity_init = self.entity.model_copy(deep=True)
                attrs = [
                    NamedContextAttribute(name='in', type='Relationship', value='dummy1')]
                entity_init.add_attributes(attrs=attrs)
                client.post_entity(entity=entity_init, update=True)

                # create entity that differs in both attributes
                entity_update = entity_init.model_copy(deep=True)
                attrs = [NamedContextAttribute(name='temperature',
                                               type='Number',
                                               value=21),
                         NamedContextAttribute(name='in', type='Relationship',
                                               value='dummy2')]
                entity_update.update_attribute(attrs=attrs)

                # update only properties and compare
                client.update_entity_properties(entity_update)
                entity_db = client.get_entity(entity_update.id)
                db_attrs = entity_db.get_attribute(attribute_name='temperature')
                update_attrs = entity_update.get_attribute(attribute_name='temperature')
                self.assertEqual(db_attrs, update_attrs)
                db_attrs = entity_db.get_attribute(attribute_name='in')
                update_attrs = entity_update.get_attribute(attribute_name='in')
                self.assertNotEqual(db_attrs, update_attrs)

                # update only relationship and compare
                attrs = [
                    NamedContextAttribute(name='temperature', type='Number', value=22)]
                entity_update.update_attribute(attrs=attrs)
                client.update_entity_relationships(entity_update)
                entity_db = client.get_entity(entity_update.id)
                self.assertEqual(entity_db.get_attribute(attribute_name='in'),
                                 entity_update.get_attribute(attribute_name='in'))
                self.assertNotEqual(entity_db.get_attribute(attribute_name='temperature'),
                                    entity_update.get_attribute(
                                        attribute_name='temperature'))

                # change both, update both, compare
                attrs = [NamedContextAttribute(name='temperature',
                                               type='Number',
                                               value=23),
                         NamedContextAttribute(name='in', type='Relationship',
                                               value='dummy3')]
                entity_update.update_attribute(attrs=attrs)
                client.update_entity(entity_update)
                entity_db = client.get_entity(entity_update.id)
                db_attrs = entity_db.get_attribute(attribute_name='in')
                update_attrs = entity_update.get_attribute(attribute_name='in')
                self.assertEqual(db_attrs, update_attrs)
                db_attrs = entity_db.get_attribute(attribute_name='temperature')
                update_attrs = entity_update.get_attribute(attribute_name='temperature')
                self.assertEqual(db_attrs, update_attrs)

    @clean_test(fiware_service=settings.FIWARE_SERVICE,
                fiware_servicepath=settings.FIWARE_SERVICEPATH,
                cb_url=settings.CB_URL)
    def test_attribute_operations(self):
        """
        Test attribute operations of context broker client
        """
        with ContextBrokerClient(
                url=settings.CB_URL,
                fiware_header=self.fiware_header) as client:
            entity = self.entity
            attr_txt = NamedContextAttribute(name='attr_txt',
                                             type='Text',
                                             value="Test")
            attr_bool = NamedContextAttribute(name='attr_bool',
                                              type='Boolean',
                                              value=True)
            attr_float = NamedContextAttribute(name='attr_float',
                                               type='Number',
                                               value=round(random.random(), 5))
            attr_list = NamedContextAttribute(name='attr_list',
                                              type='StructuredValue',
                                              value=[1, 2, 3])
            attr_dict = NamedContextAttribute(name='attr_dict',
                                              type='StructuredValue',
                                              value={'key': 'value'})
            entity.add_attributes([attr_txt,
                                   attr_bool,
                                   attr_float,
                                   attr_list,
                                   attr_dict])

            self.assertIsNotNone(client.post_entity(entity=entity,
                                                    update=True))
            res_entity = client.get_entity(entity_id=entity.id)

            for attr in entity.get_properties():
                self.assertIn(attr, res_entity.get_properties())
                res_attr = client.get_attribute(entity_id=entity.id,
                                                attr_name=attr.name)

                self.assertEqual(type(res_attr.value), type(attr.value))
                self.assertEqual(res_attr.value, attr.value)
                value = client.get_attribute_value(entity_id=entity.id,
                                                   attr_name=attr.name)
                # unfortunately FIWARE returns an int for 20.0 although float
                # is expected
                if isinstance(value, int) and not isinstance(value, bool):
                    value = float(value)
                self.assertEqual(type(value), type(attr.value))
                self.assertEqual(value, attr.value)

            for attr_name, attr in entity.get_properties(
                    response_format='dict').items():

                client.update_entity_attribute(entity_id=entity.id,
                                               attr_name=attr_name,
                                               attr=attr)
                value = client.get_attribute_value(entity_id=entity.id,
                                                   attr_name=attr_name)
                # unfortunately FIWARE returns an int for 20.0 although float
                # is expected
                if isinstance(value, int) and not isinstance(value, bool):
                    value = float(value)
                self.assertEqual(type(value), type(attr.value))
                self.assertEqual(value, attr.value)

            new_value = 1337.0
            client.update_attribute_value(entity_id=entity.id,
                                          attr_name='temperature',
                                          value=new_value)
            attr_value = client.get_attribute_value(entity_id=entity.id,
                                                    attr_name='temperature')
            self.assertEqual(attr_value, new_value)

    @clean_test(fiware_service=settings.FIWARE_SERVICE,
                fiware_servicepath=settings.FIWARE_SERVICEPATH,
                cb_url=settings.CB_URL)
    def test_type_operations(self):
        """
        Test type operations of context broker client
        """
        with ContextBrokerClient(
                url=settings.CB_URL,
                fiware_header=self.fiware_header) as client:
            self.assertIsNotNone(client.post_entity(entity=self.entity,
                                                    update=True))
            client.get_entity_types()
            client.get_entity_types(options='count')
            client.get_entity_types(options='values')
            client.get_entity_type(entity_type='MyType')
            client.delete_entity(entity_id=self.entity.id,
                                 entity_type=self.entity.type)

    # @unittest.skip('Does currently not reliably work in CI')
    @clean_test(fiware_service=settings.FIWARE_SERVICE,
                fiware_servicepath=settings.FIWARE_SERVICEPATH,
                cb_url=settings.CB_URL)
    def test_subscriptions(self):
        """
        Test subscription operations of context broker client
        """
        with ContextBrokerClient(
                url=settings.CB_URL,
                fiware_header=self.fiware_header) as client:
            sub_id = client.post_subscription(subscription=self.subscription,
                                              skip_initial_notification=True)
            sub_res = client.get_subscription(subscription_id=sub_id)
            time.sleep(1)
            sub_update = sub_res.model_copy(
                update={'expires': datetime.now() + timedelta(days=2),
                        'throttling': 1},
            )
            client.update_subscription(subscription=sub_update)
            sub_res_updated = client.get_subscription(subscription_id=sub_id)
            self.assertNotEqual(sub_res.expires, sub_res_updated.expires)
            self.assertEqual(sub_res.id, sub_res_updated.id)
            self.assertGreaterEqual(sub_res_updated.expires, sub_res.expires)
            self.assertEqual(sub_res_updated.throttling,
                             sub_update.throttling)

            sub_with_nans = Subscription.model_validate({
                "description": "Test subscription with empty values",
                "subject": {
                    "entities": [
                        {
                            "idPattern": ".*",
                            "type": "Device"
                        }
                    ]
                },
                "notification": {
                    "http": {
                        "url": "http://localhost:1234"
                    }
                },
                "expires": datetime.now() + timedelta(days=1),
                "throttling": 0
            })

            sub_with_empty_list = sub_with_nans.model_copy(deep=True)
            sub_with_empty_list.notification.attrs = []

            test_subscriptions = [sub_with_empty_list,
                                  sub_with_nans,
                                  self.subscription]

            for _sub_raw in test_subscriptions:
                # test duplicate prevention and update
                sub = self.subscription.model_copy(deep=True)
                id1 = client.post_subscription(sub, update=True)
                sub_first_version = client.get_subscription(id1)
                sub.description = "This subscription shall not pass"

                # update=False, should not override the existing
                id2 = client.post_subscription(sub, update=False)
                self.assertEqual(id1, id2)
                sub_second_version = client.get_subscription(id2)
                self.assertEqual(sub_first_version.description,
                                 sub_second_version.description)

                # update=True, should override the existing
                id2 = client.post_subscription(sub, update=True)
                self.assertEqual(id1, id2)
                sub_second_version = client.get_subscription(id2)
                self.assertNotEqual(sub_first_version.description,
                                    sub_second_version.description)

                # test that duplicate prevention does not prevent to much
                sub2 = _sub_raw.model_copy()
                sub2.description = "Take this subscription to Fiware"
                sub2.subject.entities = [
                    EntityPattern.model_validate({
                        "idPattern": ".*",
                        "type": "Building"
                    }
                    )
                ]
                id3 = client.post_subscription(sub2)
                self.assertNotEqual(id1, id3)

                # clean the subscriptions after finish each loop
                client.delete_subscription(id1)
                client.delete_subscription(id3)

    @clean_test(fiware_service=settings.FIWARE_SERVICE,
                fiware_servicepath=settings.FIWARE_SERVICEPATH,
                cb_url=settings.CB_URL,
                iota_url=settings.IOTA_JSON_URL)
    def test_subscription_set_status(self):
        """
        Test subscription operations of context broker client
        """
        sub = self.subscription.model_copy(
            update={'expires': datetime.now() + timedelta(days=2)})
        with ContextBrokerClient(
                url=settings.CB_URL,
                fiware_header=self.fiware_header) as client:
            sub_id = client.post_subscription(subscription=sub)
            sub_res = client.get_subscription(subscription_id=sub_id)
            self.assertEqual(sub_res.status, Status.ACTIVE)

            sub_inactive = sub_res.model_copy(update={'status': Status.INACTIVE})
            client.update_subscription(subscription=sub_inactive)
            sub_res_inactive = client.get_subscription(subscription_id=sub_id)
            self.assertEqual(sub_res_inactive.status, Status.INACTIVE)

            sub_active = sub_res_inactive.model_copy(update={'status': Status.ACTIVE})
            client.update_subscription(subscription=sub_active)
            sub_res_active = client.get_subscription(subscription_id=sub_id)
            self.assertEqual(sub_res_active.status, Status.ACTIVE)

            sub_expired = sub_res_active.model_copy(
                update={'expires': datetime.now() - timedelta(days=365)})
            client.update_subscription(subscription=sub_expired)
            sub_res_expired = client.get_subscription(subscription_id=sub_id)
            self.assertEqual(sub_res_expired.status, Status.EXPIRED)

    @clean_test(fiware_service=settings.FIWARE_SERVICE,
                fiware_servicepath=settings.FIWARE_SERVICEPATH,
                cb_url=settings.CB_URL,
                iota_url=settings.IOTA_JSON_URL)
    def test_mqtt_subscriptions(self):
        mqtt_url = settings.MQTT_BROKER_URL
        mqtt_url_internal = settings.MQTT_BROKER_URL_INTERNAL
        mqtt_topic = ''.join([settings.FIWARE_SERVICE,
                              settings.FIWARE_SERVICEPATH])
        notification = self.subscription.notification.model_copy(
            update={'http': None, 'mqtt': Mqtt(url=mqtt_url_internal,
                                               topic=mqtt_topic)})
        subscription = self.subscription.model_copy(
            update={'notification': notification,
                    'description': 'MQTT test subscription',
                    'expires': None})
        entity = ContextEntity(id='myID', type='Room', **self.attr)

        self.client.post_entity(entity=entity)
        sub_id = self.client.post_subscription(subscription)

        sub_message = None

        def on_connect(client, userdata, flags, reasonCode, properties=None):
            if reasonCode != 0:
                logger.error(f"Connection failed with error code: "
                             f"'{reasonCode}'")
                raise ConnectionError
            else:
                logger.info("Successfully, connected with result code " + str(
                    reasonCode))
            client.subscribe(mqtt_topic)

        def on_subscribe(client, userdata, mid, granted_qos, properties=None):
            logger.info("Successfully subscribed to with QoS: %s", granted_qos)

        def on_message(client, userdata, msg):
            logger.info(msg.topic + " " + str(msg.payload))
            nonlocal sub_message
            sub_message = Message.model_validate_json(msg.payload)

        def on_disconnect(client, userdata, reasonCode, properties=None):
            logger.info("MQTT client disconnected with reasonCode "
                        + str(reasonCode))

        import paho.mqtt.client as mqtt
        mqtt_client = mqtt.Client(userdata=None,
                                  protocol=mqtt.MQTTv5,
                                  transport="tcp")
        # add our callbacks to the client
        mqtt_client.on_connect = on_connect
        mqtt_client.on_subscribe = on_subscribe
        mqtt_client.on_message = on_message
        mqtt_client.on_disconnect = on_disconnect

        # connect to the server
        mqtt_client.connect(host=mqtt_url.host,
                            port=mqtt_url.port,
                            keepalive=60,
                            bind_address="",
                            bind_port=0,
                            clean_start=mqtt.MQTT_CLEAN_START_FIRST_ONLY,
                            properties=None)

        # create a non-blocking thread for mqtt communication
        mqtt_client.loop_start()
        new_value = 50

        time.sleep(1)
        self.client.update_attribute_value(entity_id=entity.id,
                                           attr_name='temperature',
                                           value=new_value,
                                           entity_type=entity.type)
        time.sleep(1)

        # test if the subscriptions arrives and the content aligns with updates
        self.assertIsNotNone(sub_message)
        self.assertEqual(sub_id, sub_message.subscriptionId)
        self.assertEqual(new_value, sub_message.data[0].temperature.value)
        mqtt_client.loop_stop()
        mqtt_client.disconnect()
        time.sleep(1)

    @clean_test(fiware_service=settings.FIWARE_SERVICE,
                fiware_servicepath=settings.FIWARE_SERVICEPATH,
                cb_url=settings.CB_URL)
    def test_override_entity_keyvalues(self):
        entity1 = self.entity.model_copy(deep=True)
        # initial entity
        self.client.post_entity(entity1)

        # entity with key value
        entity1_key_value = self.client.get_entity(
            entity_id=entity1.id,
            response_format=AttrsFormat.KEY_VALUES)

        # override entity with ContextEntityKeyValues
        entity1_key_value.temperature = 30
        self.client.override_entity(entity=entity1_key_value, key_values=True)
        self.assertEqual(entity1_key_value,
                         self.client.get_entity(
                             entity_id=entity1.id,
                             response_format=AttrsFormat.KEY_VALUES)
                         )
        # test replace all attributes
        entity1_key_value_dict = entity1_key_value.model_dump()
        entity1_key_value_dict["temp"] = 40
        entity1_key_value_dict["humidity"] = 50
        self.client.override_entity(
            entity=ContextEntityKeyValues(**entity1_key_value_dict),
            key_values=True)
        self.assertEqual(entity1_key_value_dict,
                         self.client.get_entity(
                             entity_id=entity1.id,
                             response_format=AttrsFormat.KEY_VALUES).model_dump()
                         )

    @clean_test(fiware_service=settings.FIWARE_SERVICE,
                fiware_servicepath=settings.FIWARE_SERVICEPATH,
                cb_url=settings.CB_URL)
    def test_update_entity_keyvalues(self):
        entity1 = self.entity.model_copy(deep=True)
        # initial entity
        self.client.post_entity(entity1)

        # key value
        entity1_key_value = self.client.get_entity(
            entity_id=entity1.id,
            response_format=AttrsFormat.KEY_VALUES)

        # update entity with ContextEntityKeyValues
        entity1_key_value.temperature = 30
        self.client.update_entity_key_values(entity=entity1_key_value)
        self.assertEqual(entity1_key_value,
                         self.client.get_entity(
                             entity_id=entity1.id,
                             response_format=AttrsFormat.KEY_VALUES)
                         )
        entity2 = self.client.get_entity(entity_id=entity1.id)
        self.assertEqual(entity1.temperature.type,
                         entity2.temperature.type)

        # update entity with dictionary
        entity1_key_value_dict = entity1_key_value.model_dump()
        entity1_key_value_dict["temperature"] = 40
        self.client.update_entity_key_values(entity=entity1_key_value_dict)
        self.assertEqual(entity1_key_value_dict,
                         self.client.get_entity(
                             entity_id=entity1.id,
                             response_format=AttrsFormat.KEY_VALUES).model_dump()
                         )
        entity3 = self.client.get_entity(entity_id=entity1.id)
        self.assertEqual(entity1.temperature.type,
                         entity3.temperature.type)
        entity1_key_value_dict.update({"humidity": 50})
        with self.assertRaises(RequestException):
            self.client.update_entity_key_values(entity=entity1_key_value_dict)

    @clean_test(fiware_service=settings.FIWARE_SERVICE,
                fiware_servicepath=settings.FIWARE_SERVICEPATH,
                cb_url=settings.CB_URL)
    def test_notification(self):
        mqtt_url = settings.MQTT_BROKER_URL
        mqtt_url_internal = settings.MQTT_BROKER_URL_INTERNAL
        entity = ContextEntity.model_validate({
            "id": "Test:001",
            "type": "Test",
            "temperature": {
                "type": "Number",
                "value": 0
            },
            "humidity": {
                "type": "Number",
                "value": 0
            },
            "co2": {
                "type": "Number",
                "value": 0
            }
        })
        mqtt_topic = "notification/test"
        sub_with_empty_notification = Subscription.model_validate({
            "description": "Test notification with empty values",
            "subject": {
                "entities": [
                    {
                        "id": "Test:001",
                        "type": "Test"
                    }
                ]
            },
            "notification": {
                "mqtt": {
                    "url": mqtt_url_internal,
                    "topic": mqtt_topic
                },
                "attrs": []  # empty attrs list
            },
            "expires": datetime.now() + timedelta(days=1),
            "throttling": 0
        })
        sub_with_none_notification = Subscription.model_validate({
            "description": "Test notification with none values",
            "subject": {
                "entities": [
                    {
                        "id": "Test:001",
                        "type": "Test"
                    }
                ]
            },
            "notification": {
                "mqtt": {
                    "url": mqtt_url_internal,
                    "topic": mqtt_topic
                },
                "attrs": None  # attrs = None
            },
            "expires": datetime.now() + timedelta(days=1),
            "throttling": 0
        })
        sub_with_single_attr_notification = Subscription.model_validate({
            "description": "Test notification with single attribute",
            "subject": {
                "entities": [
                    {
                        "id": "Test:001",
                        "type": "Test"
                    }
                ]
            },
            "notification": {
                "mqtt": {
                    "url": mqtt_url_internal,
                    "topic": mqtt_topic
                },
                "attrs": ["temperature"]
            },
            "expires": datetime.now() + timedelta(days=1),
            "throttling": 0
        })

        # MQTT settings
        sub_message = None
        sub_messages = {}

        def on_connect(client, userdata, flags, reasonCode, properties=None):
            if reasonCode != 0:
                logger.error(f"Connection failed with error code: "
                             f"'{reasonCode}'")
                raise ConnectionError
            else:
                logger.info("Successfully, connected with result code " + str(
                    reasonCode))
            client.subscribe(mqtt_topic)

        def on_subscribe(client, userdata, mid, granted_qos, properties=None):
            logger.info("Successfully subscribed to with QoS: %s", granted_qos)

        def on_message(client, userdata, msg):
            logger.info("Received MQTT message: " + msg.topic + " " + str(
                msg.payload))
            nonlocal sub_message
            sub_message = Message.model_validate_json(msg.payload)
            sub_messages[sub_message.subscriptionId] = sub_message

        def on_disconnect(client, userdata, reasonCode, properties=None):
            logger.info("MQTT client disconnected with reasonCode "
                        + str(reasonCode))

        import paho.mqtt.client as mqtt
        mqtt_client = mqtt.Client(userdata=None,
                                  protocol=mqtt.MQTTv5,
                                  transport="tcp")
        # add our callbacks to the client
        mqtt_client.on_connect = on_connect
        mqtt_client.on_subscribe = on_subscribe
        mqtt_client.on_message = on_message
        mqtt_client.on_disconnect = on_disconnect
        # connect to the server
        mqtt_client.connect(host=mqtt_url.host,
                            port=mqtt_url.port,
                            keepalive=60,
                            bind_address="",
                            bind_port=0,
                            clean_start=mqtt.MQTT_CLEAN_START_FIRST_ONLY,
                            properties=None)

        # create a non-blocking thread for mqtt communication
        mqtt_client.loop_start()

        with ContextBrokerClient(
                url=settings.CB_URL,
                fiware_header=self.fiware_header) as client:
            client.post_entity(entity=entity)
            # test1 notification with empty attrs
            sub_id_1 = client.post_subscription(
                subscription=sub_with_empty_notification)
            time.sleep(1)
            client.update_attribute_value(entity_id=entity.id,
                                          attr_name="temperature",
                                          value=10
                                          )
            # check the notified entities
            time.sleep(1)
            sub_1 = client.get_subscription(sub_id_1)
            self.assertEqual(sub_1.notification.timesSent, 1)
            self.assertEqual(len(sub_message.data[0].get_attributes()), 3)

            # test2 notification with None attrs, which should be identical to
            # the previous one
            sub_id_2 = client.post_subscription(
                subscription=sub_with_none_notification)
            time.sleep(1)
            subscription_list = client.get_subscription_list()
            self.assertEqual(sub_id_1, sub_id_2)
            self.assertEqual(len(subscription_list), 1)

            client.update_attribute_value(entity_id=entity.id,
                                          attr_name="humidity",
                                          value=20
                                          )
            time.sleep(1)
            sub_1 = client.get_subscription(sub_id_1)
            self.assertEqual(sub_1.notification.timesSent, 2)
            self.assertEqual(
                sub_message.data[0].get_attribute("humidity").value, 20)

            # test3 notification with single attribute, which should create a
            # new subscription
            sub_id_3 = client.post_subscription(
                subscription=sub_with_single_attr_notification
            )
            time.sleep(1)
            subscription_list = client.get_subscription_list()
            self.assertNotEqual(sub_id_1, sub_id_3)
            self.assertEqual(len(subscription_list), 2)

            # both sub1 and sub3 will be triggered by this update
            client.update_attribute_value(entity_id=entity.id,
                                          attr_name="co2",
                                          value=30
                                          )
            time.sleep(1)
            sub_1 = client.get_subscription(sub_id_1)
            sub_3 = client.get_subscription(sub_id_3)
            self.assertEqual(sub_1.notification.timesSent, 3)
            self.assertEqual(sub_3.notification.timesSent, 1)
            self.assertEqual(
                len(sub_messages[sub_id_1].data[0].get_attributes()), 3)
            self.assertEqual(
                sub_messages[sub_id_1].data[0].get_attribute("co2").value, 30)
            self.assertEqual(
                len(sub_messages[sub_id_3].data[0].get_attributes()), 1)
            self.assertEqual(
                sub_messages[sub_id_3].data[0].get_attribute(
                    "temperature").value, 10)

    @clean_test(fiware_service=settings.FIWARE_SERVICE,
                fiware_servicepath=settings.FIWARE_SERVICEPATH,
                cb_url=settings.CB_URL)
    def test_batch_operations(self):
        """
        Test batch operations of context broker client
        """
        with ContextBrokerClient(
                url=settings.CB_URL,
                fiware_header=self.fiware_header) as client:
            entities = [ContextEntity(id=str(i),
                                      type=f'filip:object:TypeA') for i in
                        range(0, 1000)]
            client.update(entities=entities, action_type=ActionType.APPEND)
            entities = [ContextEntity(id=str(i),
                                      type=f'filip:object:TypeB') for i in
                        range(0, 1000)]
            client.update(entities=entities, action_type=ActionType.APPEND)
            entity = EntityPattern(idPattern=".*", typePattern=".*TypeA$")
            query = Query.model_validate(
                {"entities": [entity.model_dump(exclude_unset=True)]})
            self.assertEqual(1000,
                             len(client.query(query=query,
                                              response_format='keyValues')))
            # update with keyValues
            entities_keyvalues = [ContextEntityKeyValues(id=str(i),
                                                         type=f'filip:object:TypeC',
                                                         attr1="text attribute",
                                                         attr2=1
                                                         ) for i in range(0, 1000)]
            client.update(entities=entities_keyvalues,
                          update_format="keyValues",
                          action_type=ActionType.APPEND)
            entity_keyvalues = EntityPattern(idPattern=".*", typePattern=".*TypeC$")
            query_keyvalues = Query.model_validate(
                {"entities": [entity_keyvalues.model_dump(exclude_unset=True)]})
            entities_keyvalues_query = client.query(query=query_keyvalues,
                                                    response_format='keyValues')
            self.assertEqual(1000, len(entities_keyvalues_query))
            self.assertEqual(1000, sum([e.attr2 for e in entities_keyvalues_query]))

    def test_force_update_option(self):
        """
        Test the functionality of the flag forceUpdate
        """
        entity_dict = {
            "id": "TestForceupdate:001",
            "type": "Test",
            "temperature": {"type": "Number",
                            "value": 20},
            "humidity": {"type": "Number",
                         "value": 50},
        }
        entity = ContextEntity(**entity_dict)
        self.client.post_entity(entity=entity)

        # test with only changed attrs
        sub_only_changed_attrs = Subscription(**{
            "description": "One subscription to rule them all",
            "subject": {
                "entities": [
                    {
                        "id": entity.id,
                    }
                ]
            },
            "notification": {
                "http": {
                    "url": "http://localhost:1234"
                },
                "attrs": [
                    "temperature",
                    "humidity"
                ],
                "onlyChangedAttrs": True
            }
        })
        sub_id_1 = self.client.post_subscription(
            subscription=sub_only_changed_attrs)
        time_sent_1 = 0

        # not activate
        self.client.update_attribute_value(
            entity_id=entity.id,
            attr_name="temperature",
            value=20)
        time.sleep(1)
        sub_1 = self.client.get_subscription(sub_id_1)
        time_sent_1_is = sub_1.notification.timesSent if \
            sub_1.notification.timesSent else 0
        self.assertEqual(time_sent_1_is, time_sent_1)

        # activate because value changed
        self.client.update_attribute_value(
            entity_id=entity.id,
            attr_name="temperature",
            value=21)
        time_sent_1 += 1  # should be activated
        time.sleep(1)
        sub_1 = self.client.get_subscription(sub_id_1)
        time_sent_1_is = sub_1.notification.timesSent if \
            sub_1.notification.timesSent else 0
        self.assertEqual(time_sent_1_is, time_sent_1)

        # activate because forceUpdate
        self.client.update_attribute_value(
            entity_id=entity.id,
            attr_name="temperature",
            value=21,
            forcedUpdate=True
        )
        time_sent_1 += 1  # should be activated
        time.sleep(1)
        sub_1 = self.client.get_subscription(sub_id_1)
        time_sent_1_is = sub_1.notification.timesSent if \
            sub_1.notification.timesSent else 0
        self.assertEqual(time_sent_1_is, time_sent_1)

        # test with conditions
        sub_with_conditions = Subscription(**{
            "description": "One subscription to rule them all",
            "subject": {
                "entities": [
                    {
                        "id": entity.id,
                    }
                ],
                "condition": {
                    "attrs": [
                        "temperature"
                    ],
                    "expression": {
                        "q": "temperature>40"
                    }
                }
            },
            "notification": {
                "http": {
                    "url": "http://localhost:1234"
                },
                "attrs": [
                    "temperature",
                    "humidity"
                ]
            }
        })
        sub_id_2 = self.client.post_subscription(
            subscription=sub_with_conditions)
        time_sent_2 = 0

        # not activate
        self.client.update_attribute_value(
            entity_id=entity.id,
            attr_name="temperature",
            value=20)
        time.sleep(1)
        sub_2 = self.client.get_subscription(sub_id_2)
        time_sent_2_is = sub_2.notification.timesSent if \
            sub_2.notification.timesSent else 0
        self.assertEqual(time_sent_2_is, time_sent_2)

        # activate because condition fulfilled
        self.client.update_attribute_value(
            entity_id=entity.id,
            attr_name="temperature",
            value=41)
        time_sent_2 += 1  # should be activated
        time.sleep(1)
        sub_2 = self.client.get_subscription(sub_id_2)
        time_sent_2_is = sub_2.notification.timesSent if \
            sub_2.notification.timesSent else 0
        self.assertEqual(time_sent_2_is, time_sent_2)

        # not activate even with forceUpdate
        self.client.update_attribute_value(
            entity_id=entity.id,
            attr_name="temperature",
            value=20,
            forcedUpdate=True
        )
        time.sleep(1)
        sub_2 = self.client.get_subscription(sub_id_2)
        time_sent_2_is = sub_2.notification.timesSent if \
            sub_2.notification.timesSent else 0
        self.assertEqual(time_sent_2_is, time_sent_2)

    @clean_test(fiware_service=settings.FIWARE_SERVICE,
                fiware_servicepath=settings.FIWARE_SERVICEPATH,
                cb_url=settings.CB_URL,
                iota_url=settings.IOTA_JSON_URL)
    def test_command_with_mqtt(self):
        """
        Test if a command can be send to a device in FIWARE

        To test this a virtual device is created and provisioned to FIWARE and
        a hosted MQTT Broker

        This test only works if the address of a running MQTT Broker is given in
        the environment ('MQTT_BROKER_URL')

        The main part of this test was taken out of the iot_mqtt_example, see
        there for a complete documentation
        """
        mqtt_broker_url = settings.MQTT_BROKER_URL

        device_attr1 = DeviceAttribute(name='temperature',
                                       object_id='t',
                                       type="Number",
                                       metadata={
                                           "unit":
                                               {"type": "Unit",
                                                "value": {
                                                    "name": {
                                                        "type": "Text",
                                                        "value": "degree "
                                                                 "Celsius"
                                                    }
                                                }}
                                       })

        # creating a static attribute that holds additional information
        static_device_attr = StaticDeviceAttribute(name='info',
                                                   type="Text",
                                                   value="Filip example for "
                                                         "virtual IoT device")
        # creating a command that the IoT device will liston to
        device_command = DeviceCommand(name='heater', type="Boolean")

        device = Device(device_id='MyDevice',
                        entity_name='MyDevice',
                        entity_type='Thing2',
                        protocol='IoTA-JSON',
                        transport='MQTT',
                        apikey=settings.FIWARE_SERVICEPATH.strip('/'),
                        attributes=[device_attr1],
                        static_attributes=[static_device_attr],
                        commands=[device_command])

        device_attr2 = DeviceAttribute(name='humidity',
                                       object_id='h',
                                       type="Number",
                                       metadata={
                                           "unitText":
                                               {"value": "percent",
                                                "type": "Text"}})

        device.add_attribute(attribute=device_attr2)

        # Send device configuration to FIWARE via the IoT-Agent. We use the
        # general ngsiv2 httpClient for this.
        service_group = ServiceGroup(
            service=self.fiware_header.service,
            subservice=self.fiware_header.service_path,
            apikey=settings.FIWARE_SERVICEPATH.strip('/'),
            resource='/iot/json')

        # create the Http client node that once sent the device cannot be posted
        # again and you need to use the update command
        config = HttpClientConfig(cb_url=settings.CB_URL,
                                  iota_url=settings.IOTA_JSON_URL)
        client = HttpClient(fiware_header=self.fiware_header, config=config)
        client.iota.post_group(service_group=service_group, update=True)
        client.iota.post_device(device=device, update=True)

        time.sleep(0.5)

        # check if the device is correctly configured. You will notice that
        # unfortunately the iot API does not return all the metadata. However,
        # it will still appear in the context-entity
        device = client.iota.get_device(device_id=device.device_id)

        # check if the data entity is created in the context broker
        entity = client.cb.get_entity(entity_id=device.device_id,
                                      entity_type=device.entity_type)

        # create a mqtt client that we use as representation of an IoT device
        # following the official documentation of Paho-MQTT.
        # https://www.eclipse.org/paho/index.php?page=clients/python/
        # docs/index.php

        # The callback for when the mqtt client receives a CONNACK response from
        # the server. All callbacks need to have this specific arguments,
        # Otherwise the client will not be able to execute them.
        def on_connect(client, userdata, flags, reasonCode, properties=None):
            client.subscribe(f"/{device.apikey}/{device.device_id}/cmd")

        # Callback when the command topic is succesfully subscribed
        def on_subscribe(client, userdata, mid, granted_qos, properties=None):
            pass

        # NOTE: We need to use the apikey of the service-group to send the
        # message to the platform
        def on_message(client, userdata, msg):
            data = json.loads(msg.payload)
            res = {k: v for k, v in data.items()}
            client.publish(topic=f"/json/{service_group.apikey}"
                                 f"/{device.device_id}/cmdexe",
                           payload=json.dumps(res))

        def on_disconnect(client, userdata, reasonCode, properties=None):
            pass

        mqtt_client = mqtt.Client(client_id="filip-test",
                                  userdata=None,
                                  protocol=mqtt.MQTTv5,
                                  transport="tcp")

        # add our callbacks to the client
        mqtt_client.on_connect = on_connect
        mqtt_client.on_subscribe = on_subscribe
        mqtt_client.on_message = on_message
        mqtt_client.on_disconnect = on_disconnect

        # extract the form the environment
        mqtt_client.connect(host=mqtt_broker_url.host,
                            port=mqtt_broker_url.port,
                            keepalive=60,
                            bind_address="",
                            bind_port=0,
                            clean_start=mqtt.MQTT_CLEAN_START_FIRST_ONLY,
                            properties=None)
        # create a non-blocking thread for mqtt communication
        mqtt_client.loop_start()

        for attr in device.attributes:
            mqtt_client.publish(
                topic=f"/json/{service_group.apikey}/{device.device_id}/attrs",
                payload=json.dumps({attr.object_id: random.randint(0, 9)}))

        time.sleep(5)
        entity = client.cb.get_entity(entity_id=device.device_id,
                                      entity_type=device.entity_type)

        # create and send a command via the context broker
        context_command = NamedCommand(name=device_command.name,
                                       value=False)
        client.cb.post_command(entity_id=entity.id,
                               entity_type=entity.type,
                               command=context_command)

        time.sleep(5)
        # check the entity the command attribute should now show OK
        entity = client.cb.get_entity(entity_id=device.device_id,
                                      entity_type=device.entity_type)

        # The main part of this test, for all this setup was done
        self.assertEqual("OK", entity.heater_status.value)

        # close the mqtt listening thread
        mqtt_client.loop_stop()
        # disconnect the mqtt device
        mqtt_client.disconnect()

    def test_patch_entity(self) -> None:
        """
        Test the methode: patch_entity

        Returns:
           None
        """

        # setup test-entity
        entity = ContextEntity(id="test_id1", type="test_type1")
        attr1 = NamedContextAttribute(name="attr1", value="1")
        attr1.metadata["m1"] = \
            NamedMetadata(name="meta1", type="metatype", value="2")
        attr2 = NamedContextAttribute(name="attr2", value="2")
        attr1.metadata["m2"] = \
            NamedMetadata(name="meta2", type="metatype", value="3")
        entity.add_attributes([attr1, attr2])

        # sub-Test1: Post new. No old entity not exist or is provided!
        self.client.patch_entity(entity=entity)
        self.assertEqual(entity,
                         self.client.get_entity(entity_id=entity.id))
        self.tearDown()

        # sub-Test2: ID/type of old_entity changed. Old entity is provided and
        # updated!
        self.client.post_entity(entity=entity)
        test_entity = ContextEntity(id="newID", type="newType")
        test_entity.add_attributes([attr1, attr2])
        self.client.patch_entity(test_entity, old_entity=entity)
        self.assertEqual(test_entity,
                         self.client.get_entity(entity_id=test_entity.id))
        # assert that former entity_id is freed again
        with self.assertRaises(RequestException):
            self.client.get_entity(entity_id=entity.id)
        self.tearDown()

        # sub-Test3: a non valid old_entity is provided, but already entity
        # exists
        self.client.post_entity(entity=entity)
        old_entity = ContextEntity(id="newID", type="newType")
        self.client.patch_entity(entity, old_entity=old_entity)
        self.assertEqual(entity, self.client.get_entity(entity_id=entity.id))
        self.tearDown()

        # sub-Test4: non valid old_entity provided, entity is new
        old_entity = ContextEntity(id="newID", type="newType")
        self.client.patch_entity(entity, old_entity=old_entity)
        self.assertEqual(entity, self.client.get_entity(entity_id=entity.id))
        self.tearDown()

        # sub-Test5: New attr, attr del, and attr changed. No Old_entity given
        self.client.post_entity(entity=entity)
        test_entity = ContextEntity(id="test_id1", type="test_type1")
        # check if the test_entity corresponds to the original entity
        self.assertEqual(test_entity.id, entity.id)
        self.assertEqual(test_entity.type, entity.type)
        attr1_changed = NamedContextAttribute(name="attr1", value="2")
        attr1_changed.metadata["m4"] = \
            NamedMetadata(name="meta3", type="metatype5", value="4")
        attr3 = NamedContextAttribute(name="attr3", value="3")
        test_entity.add_attributes([attr1_changed, attr3])
        self.client.patch_entity(test_entity)

        self.assertEqual(test_entity,
                         self.client.get_entity(entity_id=entity.id))
        self.tearDown()

        # sub-Test6: Attr changes, concurrent changes in Fiware,
        #            old_entity given

        self.client.post_entity(entity=entity)

        concurrent_entity = ContextEntity(id="test_id1", type="test_type1")
        attr1_changed = copy.deepcopy(attr1)
        attr1_changed.metadata["m1"].value = "3"
        attr1_changed.value = "4"
        concurrent_entity.add_attributes([attr1_changed, attr2])
        self.client.patch_entity(concurrent_entity)

        user_entity = copy.deepcopy(entity)
        attr3 = NamedContextAttribute(name="attr3", value="3")
        user_entity.add_attributes([attr3])
        self.client.patch_entity(user_entity, old_entity=entity)

        result_entity = concurrent_entity
        result_entity.add_attributes([attr2, attr3])

        self.assertEqual(result_entity,
                         self.client.get_entity(entity_id=entity.id))
        self.tearDown()

    def test_delete_entity_devices(self):
        # create devices
        base_device_id = "device:"

        base_entity_id_1 = "urn:ngsi-ld:TemperatureSensor:"
        entity_type_1 = "TemperatureSensor"

        base_entity_id_2 = "urn:ngsi-ld:HumiditySensor:"
        entity_type_2 = "HumiditySensor"

        devices = []

        for i in range(20):
            base_entity_id = base_entity_id_1 if i < 10 else base_entity_id_2
            entity_type = entity_type_1 if i < 10 else entity_type_2

            device_id = base_device_id + str(i)
            entity_id = base_entity_id + str(i)
            device = Device(
                service=settings.FIWARE_SERVICE,
                service_path=settings.FIWARE_SERVICEPATH,
                device_id=device_id,
                entity_type=entity_type,
                entity_name=entity_id
            )
            devices.append(device)
        self.iotac.post_devices(devices=devices)
        while devices:
            device = devices.pop()
            self.client.delete_entity(entity_id=device.entity_name,
                                      entity_type=device.entity_type,
                                      delete_devices=True,
                                      iota_url=settings.IOTA_JSON_URL)
            self.assertEqual(len(self.iotac.get_device_list()), len(devices))

    @clean_test(fiware_service=settings.FIWARE_SERVICE,
                fiware_servicepath=settings.FIWARE_SERVICEPATH,
                cb_url=settings.CB_URL)
    def test_send_receive_string(self):
        # test updating a string value
        entity = ContextEntity(id="string_test", type="test_type1")
        entityAttr = NamedContextAttribute(name="data", value="")
        entity.add_attributes([entityAttr])
        self.client.post_entity(entity=entity)

        testData = "hello_test"
        self.client.update_attribute_value(entity_id="string_test", attr_name="data",
                                           value=testData)

        readback = self.client.get_attribute_value(entity_id="string_test",
                                                   attr_name="data")

        self.assertEqual(testData, readback)

        self.client.delete_entity(entity_id="string_test", entity_type="test_type1")

    def test_optional_entity_type(self):
        """
        Test whether the entity type can be optional
        """
        test_entity_id = "entity_type_test"
        test_entity_type = "test1"
        entity = ContextEntity(id=test_entity_id, type=test_entity_type)
        entityAttr = NamedContextAttribute(name="data1", value="")
        entity.add_attributes([entityAttr])
        self.client.post_entity(entity=entity)

        # test post_command
        device_command = DeviceCommand(name='heater', type="Boolean")
        device = Device(device_id='MyDevice',
                        entity_name='MyDevice',
                        entity_type='Thing',
                        protocol='IoTA-JSON',
                        transport='MQTT',
                        apikey=settings.FIWARE_SERVICEPATH.strip('/'),
                        commands=[device_command])
        self.iotac.post_device(device=device)
        test_command = NamedCommand(name='heater', value=True)
        self.client.post_command(entity_id="MyDevice", command=test_command)

        # update_or_append_entity_attributes
        entityAttr.value = "value1"
        attr_data2 = NamedContextAttribute(name="data2", value="value2")
        self.client.update_or_append_entity_attributes(entity_id=test_entity_id,
                                                       attrs=[entityAttr,
                                                              attr_data2])

        # update_existing_entity_attributes
        self.client.update_existing_entity_attributes(entity_id=test_entity_id,
                                                      attrs=[entityAttr,
                                                             attr_data2])

        # replace_entity_attributes
        self.client.replace_entity_attributes(entity_id=test_entity_id,
                                              attrs=[entityAttr, attr_data2])

        # delete entity
        self.client.delete_entity(entity_id=test_entity_id)

        # another entity with the same id but different type
        test_entity_id_2 = "entity_type_test"
        test_entity_type_2 = "test2"
        entity_2 = ContextEntity(id=test_entity_id_2, type=test_entity_type_2)
        self.client.post_entity(entity=entity_2)
        self.client.post_entity(entity=entity)

        # update_or_append_entity_attributes
        entityAttr.value = "value1"
        attr_data2 = NamedContextAttribute(name="data2", value="value2")
        with self.assertRaises(requests.HTTPError):
            self.client.update_or_append_entity_attributes(
                entity_id=test_entity_id,
                attrs=[entityAttr, attr_data2])

        # update_existing_entity_attributes
        with self.assertRaises(requests.HTTPError):
            self.client.update_existing_entity_attributes(
                entity_id=test_entity_id,
                attrs=[entityAttr, attr_data2])

        # replace_entity_attributes
        with self.assertRaises(requests.HTTPError):
            self.client.replace_entity_attributes(
                entity_id=test_entity_id,
                attrs=[entityAttr, attr_data2])

        # delete entity
        with self.assertRaises(requests.HTTPError):
            self.client.delete_entity(entity_id=test_entity_id)

    def test_does_entity_exist(self):
        _id = uuid.uuid4()

        entity = ContextEntity(id=str(_id), type="test_type1")
        self.assertFalse(
            self.client.does_entity_exist(
                entity_id=entity.id,
                entity_type=entity.type))
        self.client.post_entity(entity=entity)
        self.assertTrue(
            self.client.does_entity_exist(
                entity_id=entity.id,
                entity_type=entity.type)
        )

    def tearDown(self) -> None:
        """
        Cleanup test server
        """
        self.client.close()
        clear_all(fiware_header=self.fiware_header,
                  cb_url=settings.CB_URL,
                  iota_url=settings.IOTA_JSON_URL)<|MERGE_RESOLUTION|>--- conflicted
+++ resolved
@@ -11,11 +11,7 @@
 
 import paho.mqtt.client as mqtt
 from datetime import datetime, timedelta
-<<<<<<< HEAD
 from urllib.parse import urlparse
-=======
-
->>>>>>> 44a70591
 import requests
 from requests import RequestException
 from filip.models.base import FiwareHeader
@@ -255,7 +251,7 @@
         1) append attribute
         2) update existing attribute value
         1) delete attribute
-        
+
         Returns:
 
         """
