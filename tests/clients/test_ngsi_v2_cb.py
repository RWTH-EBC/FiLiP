--- conflicted
+++ resolved
@@ -1005,27 +1005,6 @@
             "expires": datetime.now() + timedelta(days=1),
             "throttling": 0
         })
-        sub_with_covered_attrs_notification = Subscription.model_validate({
-            "description": "Test notification with covered attributes",
-            "subject": {
-                "entities": [
-                    {
-                        "id": "Test:001",
-                        "type": "Test"
-                    }
-                ]
-            },
-            "notification": {
-                "mqtt": {
-                    "url": mqtt_url_internal,
-                    "topic": mqtt_topic
-                },
-                "attrs": ["temperature", "not_exist_attr"],
-                "covered": True
-            },
-            "expires": datetime.now() + timedelta(days=1),
-            "throttling": 0
-        })
 
         mqtt_custom_topic = "notification/custom"
         sub_with_mqtt_custom_notification_payload = Subscription.model_validate({
@@ -1110,6 +1089,28 @@
             "throttling": 0
         })
 
+        sub_with_covered_attrs_notification = Subscription.model_validate({
+            "description": "Test notification with covered attributes",
+            "subject": {
+                "entities": [
+                    {
+                        "id": "Test:001",
+                        "type": "Test"
+                    }
+                ]
+            },
+            "notification": {
+                "mqtt": {
+                    "url": mqtt_url_internal,
+                    "topic": mqtt_topic
+                },
+                "attrs": ["temperature", "not_exist_attr"],
+                "covered": True
+            },
+            "expires": datetime.now() + timedelta(days=1),
+            "throttling": 0
+        })
+
         # MQTT settings
         custom_sub_message = None
         sub_message = None
@@ -1233,29 +1234,6 @@
                 sub_messages[sub_id_3].data[0].get_attribute(
                     "temperature").value, 10)
 
-<<<<<<< HEAD
-            # test4 notification with covered attributes
-            sub_id_4 = client.post_subscription(
-                subscription=sub_with_covered_attrs_notification,
-                )
-            time.sleep(1)
-            client.update_attribute_value(entity_id=entity.id,
-                                          attr_name="temperature",
-                                          value=40
-                                          )
-            time.sleep(1)
-            sub_4 = client.get_subscription(sub_id_4)
-            self.assertEqual(sub_4.notification.timesSent, 1)
-            notified_attr_names = sub_messages[sub_id_4].data[0].get_attribute_names()
-            self.assertEqual(
-                len(notified_attr_names), 2)
-            self.assertIn("temperature", notified_attr_names)
-            self.assertIn("not_exist_attr", notified_attr_names)
-            with self.assertRaises(KeyError):
-                # The attribute "not_exist_attr" has type None,
-                #  so it will not be taken as an attribute by filip
-                sub_messages[sub_id_4].data[0].get_attribute("not_exist_attr")
-=======
             # test4 notification with mqtt custom notification (payload)
             sub_id_4 = client.post_subscription(
                 subscription=sub_with_mqtt_custom_notification_payload)
@@ -1305,7 +1283,28 @@
             self.assertEqual(sub_message.data[0].get_attribute("co2").value, 78)
             self.assertEqual(sub_message.data[0].get_attribute("temperature").value, 123)
             client.delete_subscription(sub_id_6)
->>>>>>> a10516ba
+
+            # test7 notification with covered attributes
+            sub_id_7 = client.post_subscription(
+                subscription=sub_with_covered_attrs_notification,
+                )
+            time.sleep(1)
+            client.update_attribute_value(entity_id=entity.id,
+                                          attr_name="temperature",
+                                          value=40
+                                          )
+            time.sleep(1)
+            sub_4 = client.get_subscription(sub_id_7)
+            self.assertEqual(sub_4.notification.timesSent, 1)
+            notified_attr_names = sub_messages[sub_id_7].data[0].get_attribute_names()
+            self.assertEqual(
+                len(notified_attr_names), 2)
+            self.assertIn("temperature", notified_attr_names)
+            self.assertIn("not_exist_attr", notified_attr_names)
+            with self.assertRaises(KeyError):
+                # The attribute "not_exist_attr" has type None,
+                #  so it will not be taken as an attribute by filip
+                sub_messages[sub_id_7].data[0].get_attribute("not_exist_attr")
 
     @clean_test(fiware_service=settings.FIWARE_SERVICE,
                 fiware_servicepath=settings.FIWARE_SERVICEPATH,
