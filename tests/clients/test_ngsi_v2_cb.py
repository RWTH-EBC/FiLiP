"""
Tests for filip.cb.client
"""
import copy
import unittest
import logging
import time
import random
import json
import uuid

import paho.mqtt.client as mqtt
from datetime import datetime, timedelta
from requests import RequestException
from filip.models.base import FiwareHeader
from filip.utils.simple_ql import QueryString
from filip.clients.ngsi_v2 import ContextBrokerClient, IoTAClient
from filip.clients.ngsi_v2 import HttpClient, HttpClientConfig
from filip.config import settings
from filip.models.ngsi_v2.context import \
    ContextEntity, \
    ContextAttribute, \
    NamedContextAttribute, \
    NamedCommand, \
    Query, \
    ActionType

from filip.models.ngsi_v2.base import AttrsFormat, EntityPattern, Status, \
    NamedMetadata
from filip.models.ngsi_v2.subscriptions import Mqtt, Message, Subscription
from filip.models.ngsi_v2.iot import \
    Device, \
    DeviceCommand, \
    DeviceAttribute, \
    ServiceGroup, \
    StaticDeviceAttribute
from filip.utils.cleanup import clear_all, clean_test
from tests.config import settings


logger = logging.getLogger(__name__)


class TestContextBroker(unittest.TestCase):
    """
    Test class for ContextBrokerClient
    """

    def setUp(self) -> None:
        """
        Setup test data
        Returns:
            None
        """
        self.fiware_header = FiwareHeader(
            service=settings.FIWARE_SERVICE,
            service_path=settings.FIWARE_SERVICEPATH)
        clear_all(fiware_header=self.fiware_header,
                  cb_url=settings.CB_URL,
                  iota_url=settings.IOTA_JSON_URL)
        self.resources = {
            "entities_url": "/v2/entities",
            "types_url": "/v2/types",
            "subscriptions_url": "/v2/subscriptions",
            "registrations_url": "/v2/registrations"
        }
        self.attr = {'temperature': {'value': 20.0,
                                     'type': 'Number'}}
        self.entity = ContextEntity(id='MyId', type='MyType', **self.attr)

        self.iotac = IoTAClient(
            url=settings.IOTA_JSON_URL,
            fiware_header=self.fiware_header)

        self.client = ContextBrokerClient(
            url=settings.CB_URL,
            fiware_header=self.fiware_header)
        self.subscription = Subscription.model_validate({
            "description": "One subscription to rule them all",
            "subject": {
                "entities": [
                    {
                        "idPattern": ".*",
                        "type": "Room"
                    }
                ],
                "condition": {
                    "attrs": [
                        "temperature"
                    ],
                    "expression": {
                        "q": "temperature>40"
                    }
                }
            },
            "notification": {
                "http": {
                    "url": "http://localhost:1234"
                },
                "attrs": [
                    "temperature",
                    "humidity"
                ]
            },
            "expires": datetime.now() + timedelta(days=1),
            "throttling": 0
        })

    def test_management_endpoints(self):
        """
        Test management functions of context broker client
        """
        with ContextBrokerClient(
                url=settings.CB_URL,
                fiware_header=self.fiware_header) as client:
            self.assertIsNotNone(client.get_version())
            self.assertEqual(client.get_resources(), self.resources)

    def test_statistics(self):
        """
        Test statistics of context broker client
        """
        with ContextBrokerClient(
                url=settings.CB_URL,
                fiware_header=self.fiware_header) as client:
            self.assertIsNotNone(client.get_statistics())

    @clean_test(fiware_service=settings.FIWARE_SERVICE,
                fiware_servicepath=settings.FIWARE_SERVICEPATH,
                cb_url=settings.CB_URL,
                iota_url=settings.IOTA_JSON_URL)
    def test_pagination(self):
        """
        Test pagination of context broker client
        Test pagination. only works if enough entities are available
        """
        with ContextBrokerClient(
                url=settings.CB_URL,
                fiware_header=self.fiware_header) as client:
            entities_a = [ContextEntity(id=str(i),
                                        type=f'filip:object:TypeA') for i in
                          range(0, 1000)]
            client.update(action_type=ActionType.APPEND, entities=entities_a)
            entities_b = [ContextEntity(id=str(i),
                                        type=f'filip:object:TypeB') for i in
                          range(1000, 2001)]
            client.update(action_type=ActionType.APPEND, entities=entities_b)
            self.assertLessEqual(len(client.get_entity_list(limit=1)), 1)
            self.assertLessEqual(len(client.get_entity_list(limit=999)), 999)
            self.assertLessEqual(len(client.get_entity_list(limit=1001)), 1001)
            self.assertLessEqual(len(client.get_entity_list(limit=2001)), 2001)

    @clean_test(fiware_service=settings.FIWARE_SERVICE,
                fiware_servicepath=settings.FIWARE_SERVICEPATH,
                cb_url=settings.CB_URL)
    def test_entity_filtering(self):
        """
        Test filter operations of context broker client
        """
        with ContextBrokerClient(
                url=settings.CB_URL,
                fiware_header=self.fiware_header) as client:
            # test patterns
            with self.assertRaises(ValueError):
                client.get_entity_list(id_pattern='(&()?')
            with self.assertRaises(ValueError):
                client.get_entity_list(type_pattern='(&()?')
            entities_a = [ContextEntity(id=str(i),
                                        type=f'filip:object:TypeA') for i in
                          range(0, 5)]

            client.update(action_type=ActionType.APPEND, entities=entities_a)
            entities_b = [ContextEntity(id=str(i),
                                        type=f'filip:object:TypeB') for i in
                          range(6, 10)]

            client.update(action_type=ActionType.APPEND, entities=entities_b)

            entities_all = client.get_entity_list()
            entities_by_id_pattern = client.get_entity_list(
                id_pattern='.*[1-5]')
            self.assertLess(len(entities_by_id_pattern), len(entities_all))

            entities_by_type_pattern = client.get_entity_list(
                type_pattern=".*TypeA$")
            self.assertLess(len(entities_by_type_pattern), len(entities_all))

            qs = QueryString(qs=[('presentValue', '>', 0)])
            entities_by_query = client.get_entity_list(q=qs)
            self.assertLess(len(entities_by_query), len(entities_all))

            # test options
            for opt in list(AttrsFormat):
                entities_by_option = client.get_entity_list(response_format=opt)
                self.assertEqual(len(entities_by_option), len(entities_all))
                self.assertEqual(client.get_entity(
                    entity_id='0',
                    response_format=opt),
                    entities_by_option[0])
            with self.assertRaises(ValueError):
                client.get_entity_list(response_format='not in AttrFormat')

            client.update(action_type=ActionType.DELETE, entities=entities_a)

            client.update(action_type=ActionType.DELETE, entities=entities_b)

    @clean_test(fiware_service=settings.FIWARE_SERVICE,
                fiware_servicepath=settings.FIWARE_SERVICEPATH,
                cb_url=settings.CB_URL)
    def test_entity_operations(self):
        """
        Test entity operations of context broker client
        """
        with ContextBrokerClient(
                url=settings.CB_URL,
                fiware_header=self.fiware_header) as client:
            client.post_entity(entity=self.entity, update=True)
            res_entity = client.get_entity(entity_id=self.entity.id)
            client.get_entity(entity_id=self.entity.id, attrs=['temperature'])
            self.assertEqual(client.get_entity_attributes(
                entity_id=self.entity.id), res_entity.get_properties(
                response_format='dict'))
            res_entity.temperature.value = 25
            client.update_entity(entity=res_entity)
            self.assertEqual(client.get_entity(entity_id=self.entity.id),
                             res_entity)
            res_entity.add_attributes({'pressure': ContextAttribute(
                type='Number', value=1050)})
            client.update_entity(entity=res_entity)
            self.assertEqual(client.get_entity(entity_id=self.entity.id),
                             res_entity)

    @clean_test(fiware_service=settings.FIWARE_SERVICE,
                fiware_servicepath=settings.FIWARE_SERVICEPATH,
                cb_url=settings.CB_URL)
    def test_attribute_operations(self):
        """
        Test attribute operations of context broker client
        """
        with ContextBrokerClient(
                url=settings.CB_URL,
                fiware_header=self.fiware_header) as client:
            entity = self.entity
            attr_txt = NamedContextAttribute(name='attr_txt',
                                             type='Text',
                                             value="Test")
            attr_bool = NamedContextAttribute(name='attr_bool',
                                              type='Boolean',
                                              value=True)
            attr_float = NamedContextAttribute(name='attr_float',
                                               type='Number',
                                               value=round(random.random(), 5))
            attr_list = NamedContextAttribute(name='attr_list',
                                              type='StructuredValue',
                                              value=[1, 2, 3])
            attr_dict = NamedContextAttribute(name='attr_dict',
                                              type='StructuredValue',
                                              value={'key': 'value'})
            entity.add_attributes([attr_txt,
                                   attr_bool,
                                   attr_float,
                                   attr_list,
                                   attr_dict])

            self.assertIsNotNone(client.post_entity(entity=entity,
                                                    update=True))
            res_entity = client.get_entity(entity_id=entity.id)

            for attr in entity.get_properties():
                self.assertIn(attr, res_entity.get_properties())
                res_attr = client.get_attribute(entity_id=entity.id,
                                                attr_name=attr.name)

                self.assertEqual(type(res_attr.value), type(attr.value))
                self.assertEqual(res_attr.value, attr.value)
                value = client.get_attribute_value(entity_id=entity.id,
                                                   attr_name=attr.name)
                # unfortunately FIWARE returns an int for 20.0 although float
                # is expected
                if isinstance(value, int) and not isinstance(value, bool):
                    value = float(value)
                self.assertEqual(type(value), type(attr.value))
                self.assertEqual(value, attr.value)

            for attr_name, attr in entity.get_properties(
                    response_format='dict').items():

                client.update_entity_attribute(entity_id=entity.id,
                                               attr_name=attr_name,
                                               attr=attr)
                value = client.get_attribute_value(entity_id=entity.id,
                                                   attr_name=attr_name)
                # unfortunately FIWARE returns an int for 20.0 although float
                # is expected
                if isinstance(value, int) and not isinstance(value, bool):
                    value = float(value)
                self.assertEqual(type(value), type(attr.value))
                self.assertEqual(value, attr.value)

            new_value = 1337.0
            client.update_attribute_value(entity_id=entity.id,
                                          attr_name='temperature',
                                          value=new_value)
            attr_value = client.get_attribute_value(entity_id=entity.id,
                                                    attr_name='temperature')
            self.assertEqual(attr_value, new_value)

    @clean_test(fiware_service=settings.FIWARE_SERVICE,
                fiware_servicepath=settings.FIWARE_SERVICEPATH,
                cb_url=settings.CB_URL)
    def test_type_operations(self):
        """
        Test type operations of context broker client
        """
        with ContextBrokerClient(
                url=settings.CB_URL,
                fiware_header=self.fiware_header) as client:
            self.assertIsNotNone(client.post_entity(entity=self.entity,
                                                    update=True))
            client.get_entity_types()
            client.get_entity_types(options='count')
            client.get_entity_types(options='values')
            client.get_entity_type(entity_type='MyType')
            client.delete_entity(entity_id=self.entity.id,
                                 entity_type=self.entity.type)

    #@unittest.skip('Does currently not reliably work in CI')
    @clean_test(fiware_service=settings.FIWARE_SERVICE,
                fiware_servicepath=settings.FIWARE_SERVICEPATH,
                cb_url=settings.CB_URL)
    def test_subscriptions(self):
        """
        Test subscription operations of context broker client
        """
        with ContextBrokerClient(
                url=settings.CB_URL,
                fiware_header=self.fiware_header) as client:
            sub_id = client.post_subscription(subscription=self.subscription,
                                              skip_initial_notification=True)
            sub_res = client.get_subscription(subscription_id=sub_id)
            time.sleep(1)
            sub_update = sub_res.model_copy(
                update={'expires': datetime.now() + timedelta(days=2),
                        'throttling': 1},
                )
            client.update_subscription(subscription=sub_update)
            sub_res_updated = client.get_subscription(subscription_id=sub_id)
            self.assertNotEqual(sub_res.expires, sub_res_updated.expires)
            self.assertEqual(sub_res.id, sub_res_updated.id)
            self.assertGreaterEqual(sub_res_updated.expires, sub_res.expires)
            self.assertEqual(sub_res_updated.throttling,
                             sub_update.throttling)

<<<<<<< HEAD
            sub_with_nans = Subscription.parse_obj({
                "description": "Test subscription with empty values",
                "subject": {
                    "entities": [
                        {
                            "idPattern": ".*",
                            "type": "Device"
                        }
                    ],
                    "condition": {
                        "attrs": [],
                        "expression": {}
                    }
                },
                "notification": {
                    "http": {
                        "url": "http://localhost:1234"
                    },
                    "attrs": []
                },
                "expires": datetime.now() + timedelta(days=1),
                "throttling": 0
            })
            for _sub_raw in [sub_with_nans, self.subscription]:
                # test duplicate prevention and update
                sub = self.subscription.copy()
                id1 = client.post_subscription(sub)
                sub_first_version = client.get_subscription(id1)
                sub.description = "This subscription shall not pass"

                id2 = client.post_subscription(sub, update=False)
                self.assertEqual(id1, id2)
                sub_second_version = client.get_subscription(id2)
                self.assertEqual(sub_first_version.description,
                                 sub_second_version.description)

                id2 = client.post_subscription(sub, update=True)
                self.assertEqual(id1, id2)
                sub_second_version = client.get_subscription(id2)
                self.assertNotEqual(sub_first_version.description,
                                    sub_second_version.description)

                # test that duplicate prevention does not prevent to much
                sub2 = _sub_raw.copy()
                sub2.description = "Take this subscription to Fiware"
                sub2.subject.entities[0] = {
                    "idPattern": ".*",
                    "type": "Building"
                }
                id3 = client.post_subscription(sub2)
                self.assertNotEqual(id1, id3)
=======
            # test duplicate prevention and update
            sub = self.subscription.model_copy()
            id1 = client.post_subscription(sub)
            sub_first_version = client.get_subscription(id1)
            sub.description = "This subscription shall not pass"

            id2 = client.post_subscription(sub, update=False)
            self.assertEqual(id1, id2)
            sub_second_version = client.get_subscription(id2)
            self.assertEqual(sub_first_version.description,
                             sub_second_version.description)

            id2 = client.post_subscription(sub, update=True)
            self.assertEqual(id1, id2)
            sub_second_version = client.get_subscription(id2)
            self.assertNotEqual(sub_first_version.description,
                                sub_second_version.description)

            # test that duplicate prevention does not prevent to much
            sub2 = self.subscription.model_copy()
            sub2.description = "Take this subscription to Fiware"
            sub2.subject.entities[0] = {
                "idPattern": ".*",
                "type": "Building"
            }
            id3 = client.post_subscription(sub2)
            self.assertNotEqual(id1, id3)
>>>>>>> c05d5bdb

    @clean_test(fiware_service=settings.FIWARE_SERVICE,
                fiware_servicepath=settings.FIWARE_SERVICEPATH,
                cb_url=settings.CB_URL,
                iota_url=settings.IOTA_JSON_URL)
    def test_subscription_set_status(self):
        """
        Test subscription operations of context broker client
        """
        sub = self.subscription.model_copy(
            update={'expires': datetime.now() + timedelta(days=2)})
        with ContextBrokerClient(
                url=settings.CB_URL,
                fiware_header=self.fiware_header) as client:
            sub_id = client.post_subscription(subscription=sub)
            sub_res = client.get_subscription(subscription_id=sub_id)
            self.assertEqual(sub_res.status, Status.ACTIVE)

            sub_inactive = sub_res.model_copy(update={'status': Status.INACTIVE})
            client.update_subscription(subscription=sub_inactive)
            sub_res_inactive = client.get_subscription(subscription_id=sub_id)
            self.assertEqual(sub_res_inactive.status, Status.INACTIVE)

            sub_active = sub_res_inactive.model_copy(update={'status': Status.ACTIVE})
            client.update_subscription(subscription=sub_active)
            sub_res_active = client.get_subscription(subscription_id=sub_id)
            self.assertEqual(sub_res_active.status, Status.ACTIVE)

            sub_expired = sub_res_active.model_copy(
                update={'expires': datetime.now() - timedelta(days=365)})
            client.update_subscription(subscription=sub_expired)
            sub_res_expired = client.get_subscription(subscription_id=sub_id)
            self.assertEqual(sub_res_expired.status, Status.EXPIRED)

    @clean_test(fiware_service=settings.FIWARE_SERVICE,
                fiware_servicepath=settings.FIWARE_SERVICEPATH,
                cb_url=settings.CB_URL,
                iota_url=settings.IOTA_JSON_URL)
    def test_mqtt_subscriptions(self):
        mqtt_url = settings.MQTT_BROKER_URL
        mqtt_topic = ''.join([settings.FIWARE_SERVICE,
                              settings.FIWARE_SERVICEPATH])
        notification = self.subscription.notification.model_copy(
            update={'http': None, 'mqtt': Mqtt(url=mqtt_url,
                                               topic=mqtt_topic)})
        subscription = self.subscription.model_copy(
            update={'notification': notification,
                    'description': 'MQTT test subscription',
                    'expires': None})
        entity = ContextEntity(id='myID', type='Room', **self.attr)

        self.client.post_entity(entity=entity)
        sub_id = self.client.post_subscription(subscription)

        sub_message = None

        def on_connect(client, userdata, flags, reasonCode, properties=None):
            if reasonCode != 0:
                logger.error(f"Connection failed with error code: "
                             f"'{reasonCode}'")
                raise ConnectionError
            else:
                logger.info("Successfully, connected with result code " + str(
                    reasonCode))
            client.subscribe(mqtt_topic)

        def on_subscribe(client, userdata, mid, granted_qos, properties=None):
            logger.info("Successfully subscribed to with QoS: %s", granted_qos)

        def on_message(client, userdata, msg):
            logger.info(msg.topic + " " + str(msg.payload))
            nonlocal sub_message
            sub_message = Message.model_validate_json(msg.payload)

        def on_disconnect(client, userdata, reasonCode, properties=None):
            logger.info("MQTT client disconnected with reasonCode "
                        + str(reasonCode))

        import paho.mqtt.client as mqtt
        mqtt_client = mqtt.Client(userdata=None,
                                  protocol=mqtt.MQTTv5,
                                  transport="tcp")
        # add our callbacks to the client
        mqtt_client.on_connect = on_connect
        mqtt_client.on_subscribe = on_subscribe
        mqtt_client.on_message = on_message
        mqtt_client.on_disconnect = on_disconnect

        # connect to the server
        mqtt_client.connect(host=mqtt_url.host,
                            port=mqtt_url.port,
                            keepalive=60,
                            bind_address="",
                            bind_port=0,
                            clean_start=mqtt.MQTT_CLEAN_START_FIRST_ONLY,
                            properties=None)

        # create a non-blocking thread for mqtt communication
        mqtt_client.loop_start()
        new_value = 50

        self.client.update_attribute_value(entity_id=entity.id,
                                           attr_name='temperature',
                                           value=new_value,
                                           entity_type=entity.type)
        time.sleep(5)

        # test if the subscriptions arrives and the content aligns with updates
        self.assertIsNotNone(sub_message)
        self.assertEqual(sub_id, sub_message.subscriptionId)
        self.assertEqual(new_value, sub_message.data[0].temperature.value)
        mqtt_client.loop_stop()
        mqtt_client.disconnect()
        time.sleep(1)

    @clean_test(fiware_service=settings.FIWARE_SERVICE,
                fiware_servicepath=settings.FIWARE_SERVICEPATH,
                cb_url=settings.CB_URL)
    def test_batch_operations(self):
        """
        Test batch operations of context broker client
        """
        with ContextBrokerClient(
                url=settings.CB_URL,
                fiware_header=self.fiware_header) as client:
            entities = [ContextEntity(id=str(i),
                                      type=f'filip:object:TypeA') for i in
                        range(0, 1000)]
            client.update(entities=entities, action_type=ActionType.APPEND)
            entities = [ContextEntity(id=str(i),
                                      type=f'filip:object:TypeB') for i in
                        range(0, 1000)]
            client.update(entities=entities, action_type=ActionType.APPEND)
            entity = EntityPattern(idPattern=".*", typePattern=".*TypeA$")
            query = Query.model_validate(
                {"entities": [entity.model_dump(exclude_unset=True)]})
            self.assertEqual(1000,
                             len(client.query(query=query,
                                              response_format='keyValues')))

    @clean_test(fiware_service=settings.FIWARE_SERVICE,
                fiware_servicepath=settings.FIWARE_SERVICEPATH,
                cb_url=settings.CB_URL,
                iota_url=settings.IOTA_JSON_URL)
    def test_command_with_mqtt(self):
        """
        Test if a command can be send to a device in FIWARE

        To test this a virtual device is created and provisioned to FIWARE and
        a hosted MQTT Broker

        This test only works if the address of a running MQTT Broker is given in
        the environment ('MQTT_BROKER_URL')

        The main part of this test was taken out of the iot_mqtt_example, see
        there for a complete documentation
        """
        mqtt_broker_url = settings.MQTT_BROKER_URL

        device_attr1 = DeviceAttribute(name='temperature',
                                       object_id='t',
                                       type="Number",
                                       metadata={
                                           "unit":
                                               {"type": "Unit",
                                                "value": {
                                                    "name": {
                                                        "type": "Text",
                                                        "value": "degree "
                                                                 "Celsius"
                                                    }
                                                }}
                                       })

        # creating a static attribute that holds additional information
        static_device_attr = StaticDeviceAttribute(name='info',
                                                   type="Text",
                                                   value="Filip example for "
                                                         "virtual IoT device")
        # creating a command that the IoT device will liston to
        device_command = DeviceCommand(name='heater', type="Boolean")

        device = Device(device_id='MyDevice',
                        entity_name='MyDevice',
                        entity_type='Thing2',
                        protocol='IoTA-JSON',
                        transport='MQTT',
                        apikey=settings.FIWARE_SERVICEPATH.strip('/'),
                        attributes=[device_attr1],
                        static_attributes=[static_device_attr],
                        commands=[device_command])

        device_attr2 = DeviceAttribute(name='humidity',
                                       object_id='h',
                                       type="Number",
                                       metadata={
                                           "unitText":
                                               {"value": "percent",
                                                "type": "Text"}})

        device.add_attribute(attribute=device_attr2)

        # Send device configuration to FIWARE via the IoT-Agent. We use the
        # general ngsiv2 httpClient for this.
        service_group = ServiceGroup(
            service=self.fiware_header.service,
            subservice=self.fiware_header.service_path,
            apikey=settings.FIWARE_SERVICEPATH.strip('/'),
            resource='/iot/json')

        # create the Http client node that once sent the device cannot be posted
        # again and you need to use the update command
        config = HttpClientConfig(cb_url=settings.CB_URL,
                                  iota_url=settings.IOTA_JSON_URL)
        client = HttpClient(fiware_header=self.fiware_header, config=config)
        client.iota.post_group(service_group=service_group, update=True)
        client.iota.post_device(device=device, update=True)

        time.sleep(0.5)

        # check if the device is correctly configured. You will notice that
        # unfortunately the iot API does not return all the metadata. However,
        # it will still appear in the context-entity
        device = client.iota.get_device(device_id=device.device_id)

        # check if the data entity is created in the context broker
        entity = client.cb.get_entity(entity_id=device.device_id,
                                      entity_type=device.entity_type)

        # create a mqtt client that we use as representation of an IoT device
        # following the official documentation of Paho-MQTT.
        # https://www.eclipse.org/paho/index.php?page=clients/python/
        # docs/index.php

        # The callback for when the mqtt client receives a CONNACK response from
        # the server. All callbacks need to have this specific arguments,
        # Otherwise the client will not be able to execute them.
        def on_connect(client, userdata, flags, reasonCode, properties=None):
            client.subscribe(f"/{device.apikey}/{device.device_id}/cmd")

        # Callback when the command topic is succesfully subscribed
        def on_subscribe(client, userdata, mid, granted_qos, properties=None):
            pass

        # NOTE: We need to use the apikey of the service-group to send the
        # message to the platform
        def on_message(client, userdata, msg):
            data = json.loads(msg.payload)
            res = {k: v for k, v in data.items()}
            client.publish(topic=f"/json/{service_group.apikey}"
                                 f"/{device.device_id}/cmdexe",
                           payload=json.dumps(res))

        def on_disconnect(client, userdata, reasonCode, properties=None):
            pass

        mqtt_client = mqtt.Client(client_id="filip-test",
                                  userdata=None,
                                  protocol=mqtt.MQTTv5,
                                  transport="tcp")

        # add our callbacks to the client
        mqtt_client.on_connect = on_connect
        mqtt_client.on_subscribe = on_subscribe
        mqtt_client.on_message = on_message
        mqtt_client.on_disconnect = on_disconnect

        # extract the form the environment
        mqtt_client.connect(host=mqtt_broker_url.host,
                            port=mqtt_broker_url.port,
                            keepalive=60,
                            bind_address="",
                            bind_port=0,
                            clean_start=mqtt.MQTT_CLEAN_START_FIRST_ONLY,
                            properties=None)
        # create a non-blocking thread for mqtt communication
        mqtt_client.loop_start()

        for attr in device.attributes:
            mqtt_client.publish(
                topic=f"/json/{service_group.apikey}/{device.device_id}/attrs",
                payload=json.dumps({attr.object_id: random.randint(0, 9)}))

        time.sleep(5)
        entity = client.cb.get_entity(entity_id=device.device_id,
                                      entity_type=device.entity_type)

        # create and send a command via the context broker
        context_command = NamedCommand(name=device_command.name,
                                       value=False)
        client.cb.post_command(entity_id=entity.id,
                               entity_type=entity.type,
                               command=context_command)

        time.sleep(5)
        # check the entity the command attribute should now show OK
        entity = client.cb.get_entity(entity_id=device.device_id,
                                      entity_type=device.entity_type)

        # The main part of this test, for all this setup was done
        self.assertEqual("OK", entity.heater_status.value)

        # close the mqtt listening thread
        mqtt_client.loop_stop()
        # disconnect the mqtt device
        mqtt_client.disconnect()

    def test_patch_entity(self) -> None:
        """
        Test the methode: patch_entity

        Returns:
           None
        """

        # setup test-entity
        entity = ContextEntity(id="test_id1", type="test_type1")
        attr1 = NamedContextAttribute(name="attr1", value="1")
        attr1.metadata["m1"] = \
            NamedMetadata(name="meta1", type="metatype", value="2")
        attr2 = NamedContextAttribute(name="attr2", value="2")
        attr1.metadata["m2"] = \
            NamedMetadata(name="meta2", type="metatype", value="3")
        entity.add_attributes([attr1, attr2])

        # sub-Test1: Post new. No old entity not exist or is provided!
        self.client.patch_entity(entity=entity)
        self.assertEqual(entity,
                         self.client.get_entity(entity_id=entity.id))
        self.tearDown()

        # sub-Test2: ID/type of old_entity changed. Old entity is provided and
        # updated!
        self.client.post_entity(entity=entity)
        test_entity = ContextEntity(id="newID", type="newType")
        test_entity.add_attributes([attr1, attr2])
        self.client.patch_entity(test_entity, old_entity=entity)
        self.assertEqual(test_entity,
                         self.client.get_entity(entity_id=test_entity.id))
        # assert that former entity_id is freed again
        with self.assertRaises(RequestException):
            self.client.get_entity(entity_id=entity.id)
        self.tearDown()

        # sub-Test3: a non valid old_entity is provided, but already entity
        # exists
        self.client.post_entity(entity=entity)
        old_entity = ContextEntity(id="newID", type="newType")
        self.client.patch_entity(entity, old_entity=old_entity)
        self.assertEqual(entity, self.client.get_entity(entity_id=entity.id))
        self.tearDown()

        # sub-Test4: non valid old_entity provided, entity is new
        old_entity = ContextEntity(id="newID", type="newType")
        self.client.patch_entity(entity, old_entity=old_entity)
        self.assertEqual(entity, self.client.get_entity(entity_id=entity.id))
        self.tearDown()

        # sub-Test5: New attr, attr del, and attr changed. No Old_entity given
        self.client.post_entity(entity=entity)
        test_entity = ContextEntity(id="test_id1", type="test_type1")
        # check if the test_entity corresponds to the original entity
        self.assertEqual(test_entity.id, entity.id)
        self.assertEqual(test_entity.type, entity.type)
        attr1_changed = NamedContextAttribute(name="attr1", value="2")
        attr1_changed.metadata["m4"] = \
            NamedMetadata(name="meta3", type="metatype5", value="4")
        attr3 = NamedContextAttribute(name="attr3", value="3")
        test_entity.add_attributes([attr1_changed, attr3])
        self.client.patch_entity(test_entity)

        self.assertEqual(test_entity,
                         self.client.get_entity(entity_id=entity.id))
        self.tearDown()

        # sub-Test6: Attr changes, concurrent changes in Fiware,
        #            old_entity given

        self.client.post_entity(entity=entity)

        concurrent_entity = ContextEntity(id="test_id1", type="test_type1")
        attr1_changed = copy.deepcopy(attr1)
        attr1_changed.metadata["m1"].value = "3"
        attr1_changed.value = "4"
        concurrent_entity.add_attributes([attr1_changed, attr2])
        self.client.patch_entity(concurrent_entity)

        user_entity = copy.deepcopy(entity)
        attr3 = NamedContextAttribute(name="attr3", value="3")
        user_entity.add_attributes([attr3])
        self.client.patch_entity(user_entity, old_entity=entity)

        result_entity = concurrent_entity
        result_entity.add_attributes([attr2, attr3])

        self.assertEqual(result_entity,
                         self.client.get_entity(entity_id=entity.id))
        self.tearDown()

    def test_delete_entity_devices(self):
        # create devices
        base_device_id = "device:"

        base_entity_id_1 = "urn:ngsi-ld:TemperatureSensor:"
        entity_type_1 = "TemperatureSensor"

        base_entity_id_2 = "urn:ngsi-ld:HumiditySensor:"
        entity_type_2 = "HumiditySensor"

        devices = []

        for i in range(20):
            base_entity_id = base_entity_id_1 if i < 10 else base_entity_id_2
            entity_type = entity_type_1 if i < 10 else entity_type_2

            device_id = base_device_id + str(i)
            entity_id = base_entity_id + str(i)
            device = Device(
                service=settings.FIWARE_SERVICE,
                service_path=settings.FIWARE_SERVICEPATH,
                device_id=device_id,
                entity_type=entity_type,
                entity_name=entity_id
            )
            devices.append(device)
        self.iotac.post_devices(devices=devices)
        while devices:
            device = devices.pop()
            self.client.delete_entity(entity_id=device.entity_name,
                                      entity_type=device.entity_type,
                                      delete_devices=True,
                                      iota_url=settings.IOTA_JSON_URL)
            self.assertEqual(len(self.iotac.get_device_list()), len(devices))

    @clean_test(fiware_service=settings.FIWARE_SERVICE,
                fiware_servicepath=settings.FIWARE_SERVICEPATH,
                cb_url=settings.CB_URL)
    def test_send_receive_string(self):
        # test updating a string value
        entity = ContextEntity(id="string_test", type="test_type1")
        entityAttr = NamedContextAttribute(name="data", value="")
        entity.add_attributes([entityAttr])
        self.client.post_entity(entity=entity)

        testData = "hello_test"
        self.client.update_attribute_value(entity_id="string_test", attr_name="data", value=testData)

        readback = self.client.get_attribute_value(entity_id="string_test", attr_name="data")

        self.assertEqual(testData, readback)

        self.client.delete_entity(entity_id="string_test", entity_type="test_type1")

    def test_does_entity_exist(self):
        _id = uuid.uuid4()

        entity = ContextEntity(id=str(_id), type="test_type1")
        self.assertFalse(
            self.client.does_entity_exist(
                entity_id=entity.id,
                entity_type=entity.type))
        self.client.post_entity(entity=entity)
        self.assertTrue(
            self.client.does_entity_exist(
                entity_id=entity.id,
                entity_type=entity.type)
        )


    def tearDown(self) -> None:
        """
        Cleanup test server
        """
        self.client.close()
        clear_all(fiware_header=self.fiware_header,
                  cb_url=settings.CB_URL,
                  iota_url=settings.IOTA_JSON_URL)<|MERGE_RESOLUTION|>--- conflicted
+++ resolved
@@ -351,59 +351,6 @@
             self.assertEqual(sub_res_updated.throttling,
                              sub_update.throttling)
 
-<<<<<<< HEAD
-            sub_with_nans = Subscription.parse_obj({
-                "description": "Test subscription with empty values",
-                "subject": {
-                    "entities": [
-                        {
-                            "idPattern": ".*",
-                            "type": "Device"
-                        }
-                    ],
-                    "condition": {
-                        "attrs": [],
-                        "expression": {}
-                    }
-                },
-                "notification": {
-                    "http": {
-                        "url": "http://localhost:1234"
-                    },
-                    "attrs": []
-                },
-                "expires": datetime.now() + timedelta(days=1),
-                "throttling": 0
-            })
-            for _sub_raw in [sub_with_nans, self.subscription]:
-                # test duplicate prevention and update
-                sub = self.subscription.copy()
-                id1 = client.post_subscription(sub)
-                sub_first_version = client.get_subscription(id1)
-                sub.description = "This subscription shall not pass"
-
-                id2 = client.post_subscription(sub, update=False)
-                self.assertEqual(id1, id2)
-                sub_second_version = client.get_subscription(id2)
-                self.assertEqual(sub_first_version.description,
-                                 sub_second_version.description)
-
-                id2 = client.post_subscription(sub, update=True)
-                self.assertEqual(id1, id2)
-                sub_second_version = client.get_subscription(id2)
-                self.assertNotEqual(sub_first_version.description,
-                                    sub_second_version.description)
-
-                # test that duplicate prevention does not prevent to much
-                sub2 = _sub_raw.copy()
-                sub2.description = "Take this subscription to Fiware"
-                sub2.subject.entities[0] = {
-                    "idPattern": ".*",
-                    "type": "Building"
-                }
-                id3 = client.post_subscription(sub2)
-                self.assertNotEqual(id1, id3)
-=======
             # test duplicate prevention and update
             sub = self.subscription.model_copy()
             id1 = client.post_subscription(sub)
@@ -431,7 +378,6 @@
             }
             id3 = client.post_subscription(sub2)
             self.assertNotEqual(id1, id3)
->>>>>>> c05d5bdb
 
     @clean_test(fiware_service=settings.FIWARE_SERVICE,
                 fiware_servicepath=settings.FIWARE_SERVICEPATH,
