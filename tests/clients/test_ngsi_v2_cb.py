"""
Tests for filip.cb.client

edited Sep 15, 2021

@author Jeff Reding

"""
import unittest
import time
import random
import json
import paho.mqtt.client as mqtt
from datetime import datetime
from requests import RequestException
<<<<<<< HEAD
from filip.models.base import FiwareHeader
from filip.utils.simple_ql import QueryString
from filip.clients.ngsi_v2 import ContextBrokerClient
=======
>>>>>>> 30544095
from urllib.parse import urlparse
from filip.models.base import FiwareHeader
from filip.utils.simple_ql import QueryString
from filip.clients.ngsi_v2 import ContextBrokerClient
from filip.clients.ngsi_v2 import HttpClient, HttpClientConfig
from filip.models.ngsi_v2.context import \
    ContextEntity, \
    ContextAttribute, \
    NamedContextAttribute, \
    NamedCommand, \
    Query, \
    ActionType
from filip.models.ngsi_v2.base import AttrsFormat, EntityPattern
from filip.models.ngsi_v2.subscriptions import Mqtt, Message, Subscription
from filip.models.ngsi_v2.iot import \
    Device, \
    DeviceCommand, \
    DeviceAttribute, \
    ServiceGroup, \
    StaticDeviceAttribute
<<<<<<< HEAD
from tests.config import settings
=======

# Setting up logging
logging.basicConfig(
    level='ERROR',
    format='%(asctime)s %(name)s %(levelname)s: %(message)s')
logger = logging.getLogger(__name__)
>>>>>>> 30544095


class TestContextBroker(unittest.TestCase):
    """
    Test class for ContextBrokerClient
    """
    def setUp(self) -> None:
        """
        Setup test data
        Returns:
            None
        """
        self.resources = {
            "entities_url": "/v2/entities",
            "types_url": "/v2/types",
            "subscriptions_url": "/v2/subscriptions",
            "registrations_url": "/v2/registrations"
        }
        self.attr = {'temperature': {'value': 20.0,
                                     'type': 'Number'}}
        self.entity = ContextEntity(id='MyId', type='MyType', **self.attr)
        self.fiware_header = FiwareHeader(service=settings.FIWARE_SERVICE,
                                          service_path=settings.FIWARE_SERVICEPATH)

        self.client = ContextBrokerClient(fiware_header=self.fiware_header)
        self.subscription = Subscription.parse_obj({
            "description": "One subscription to rule them all",
            "subject": {
                "entities": [
                    {
                        "idPattern": ".*",
                        "type": "Room"
                    }
                ],
                "condition": {
                    "attrs": [
                        "temperature"
                    ],
                    "expression": {
                        "q": "temperature>40"
                    }
                }
            },
            "notification": {
                "http": {
                    "url": "http://localhost:1234"
                },
                "attrs": [
                    "temperature",
                    "humidity"
                ]
            },
            "expires": datetime.now(),
            "throttling": 0
        })

    def test_management_endpoints(self):
        """
        Test management functions of context broker client
        """
        with ContextBrokerClient(fiware_header=self.fiware_header) as client:
            self.assertIsNotNone(client.get_version())
            self.assertEqual(client.get_resources(), self.resources)

    def test_statistics(self):
        """
        Test statistics of context broker client
        """
        with ContextBrokerClient(fiware_header=self.fiware_header) as client:
            self.assertIsNotNone(client.get_statistics())

    def test_pagination(self):
        """
        Test pagination of context broker client
        Test pagination. only works if enough entities are available
        """
        fiware_header = FiwareHeader(service='filip',
                                     service_path='/testing')
        with ContextBrokerClient(fiware_header=fiware_header) as client:
            entities_a = [ContextEntity(id=str(i),
                                        type=f'filip:object:TypeA') for i in
                          range(0, 1000)]
            client.update(action_type=ActionType.APPEND, entities=entities_a)
            entities_b = [ContextEntity(id=str(i),
                                        type=f'filip:object:TypeB') for i in
                          range(1000, 2001)]
            client.update(action_type=ActionType.APPEND, entities=entities_b)
            self.assertLessEqual(len(client.get_entity_list(limit=1)), 1)
            self.assertLessEqual(len(client.get_entity_list(limit=999)), 999)
            self.assertLessEqual(len(client.get_entity_list(limit=1001)), 1001)
            self.assertLessEqual(len(client.get_entity_list(limit=2001)), 2001)

            client.update(action_type=ActionType.DELETE, entities=entities_a)
            client.update(action_type=ActionType.DELETE, entities=entities_b)

    def test_entity_filtering(self):
        """
        Test filter operations of context broker client
        """
        with ContextBrokerClient(fiware_header=self.fiware_header) as client:
            print(client.session.headers)
            # test patterns
            with self.assertRaises(ValueError):
                client.get_entity_list(id_pattern='(&()?')
            with self.assertRaises(ValueError):
                client.get_entity_list(type_pattern='(&()?')
            entities_a = [ContextEntity(id=str(i),
                                        type=f'filip:object:TypeA') for i in
                          range(0, 5)]

            client.update(action_type=ActionType.APPEND, entities=entities_a)
            entities_b = [ContextEntity(id=str(i),
                                        type=f'filip:object:TypeB') for i in
                          range(6, 10)]

            client.update(action_type=ActionType.APPEND, entities=entities_b)

            entities_all = client.get_entity_list()
            entities_by_id_pattern = client.get_entity_list(
                id_pattern='.*[1-5]')
            self.assertLess(len(entities_by_id_pattern), len(entities_all))

            entities_by_type_pattern = client.get_entity_list(
                type_pattern=".*TypeA$")
            self.assertLess(len(entities_by_type_pattern), len(entities_all))

            qs = QueryString(qs=[('presentValue', '>', 0)])
            entities_by_query = client.get_entity_list(q=qs)
            self.assertLess(len(entities_by_query), len(entities_all))

            # test options
            for opt in list(AttrsFormat):
                entities_by_option = client.get_entity_list(response_format=opt)
                self.assertEqual(len(entities_by_option), len(entities_all))
                self.assertEqual(client.get_entity(
                    entity_id='0',
                    response_format=opt),
                    entities_by_option[0])
            with self.assertRaises(ValueError):
                client.get_entity_list(response_format='not in AttrFormat')

            client.update(action_type=ActionType.DELETE, entities=entities_a)

            client.update(action_type=ActionType.DELETE, entities=entities_b)

    def test_entity_operations(self):
        """
        Test entity operations of context broker client
        """
        with ContextBrokerClient(fiware_header=self.fiware_header) as client:
            client.post_entity(entity=self.entity, update=True)
            res_entity = client.get_entity(entity_id=self.entity.id)
            client.get_entity(entity_id=self.entity.id, attrs=['temperature'])
            self.assertEqual(client.get_entity_attributes(
                entity_id=self.entity.id), res_entity.get_properties(
                response_format='dict'))
            res_entity.temperature.value = 25
            client.update_entity(entity=res_entity)
            self.assertEqual(client.get_entity(entity_id=self.entity.id),
                             res_entity)
            res_entity.add_properties({'pressure': ContextAttribute(
                type='Number', value=1050)})
            client.update_entity(entity=res_entity)
            self.assertEqual(client.get_entity(entity_id=self.entity.id),
                             res_entity)

    def test_attribute_operations(self):
        """
        Test attribute operations of context broker client
        """
        with ContextBrokerClient(fiware_header=self.fiware_header) as client:
            entity = self.entity
            attr_txt = NamedContextAttribute(name='attr_txt',
                                             type='Text',
                                             value="Test")
            attr_bool = NamedContextAttribute(name='attr_bool',
                                              type='Boolean',
                                              value=True)
            attr_float = NamedContextAttribute(name='attr_float',
                                               type='Number',
                                               value=round(random.random(), 5))
            attr_list = NamedContextAttribute(name='attr_list',
                                              type='StructuredValue',
                                              value=[1, 2, 3])
            attr_dict = NamedContextAttribute(name='attr_dict',
                                              type='StructuredValue',
                                              value={'key': 'value'})
            entity.add_properties([attr_txt,
                                   attr_bool,
                                   attr_float,
                                   attr_list,
                                   attr_dict])

            self.assertIsNotNone(client.post_entity(entity=entity,
                                                    update=True))
            res_entity = client.get_entity(entity_id=entity.id)

            for attr in entity.get_properties():
                self.assertIn(attr, res_entity.get_properties())
                res_attr = client.get_attribute(entity_id=entity.id,
                                                attr_name=attr.name)

                self.assertEqual(type(res_attr.value), type(attr.value))
                self.assertEqual(res_attr.value, attr.value)
                value = client.get_attribute_value(entity_id=entity.id,
                                                   attr_name=attr.name)
                # unfortunately FIWARE returns an int for 20.0 although float
                # is expected
                if isinstance(value, int) and not isinstance(value, bool):
                    value = float(value)
                self.assertEqual(type(value), type(attr.value))
                self.assertEqual(value, attr.value)

            for attr_name, attr in entity.get_properties(
                    response_format='dict').items():

                client.update_entity_attribute(entity_id=entity.id,
                                               attr_name=attr_name,
                                               attr=attr)
                value = client.get_attribute_value(entity_id=entity.id,
                                                   attr_name=attr_name)
                # unfortunately FIWARE returns an int for 20.0 although float
                # is expected
                if isinstance(value, int) and not isinstance(value, bool):
                    value = float(value)
                self.assertEqual(type(value), type(attr.value))
                self.assertEqual(value, attr.value)

            new_value = 1337.0
            client.update_attribute_value(entity_id=entity.id,
                                          attr_name='temperature',
                                          value=new_value)
            attr_value = client.get_attribute_value(entity_id=entity.id,
                                                    attr_name='temperature')
            self.assertEqual(attr_value, new_value)

            client.delete_entity(entity_id=entity.id)

    def test_type_operations(self):
        """
        Test type operations of context broker client
        """
        with ContextBrokerClient(fiware_header=self.fiware_header) as client:
            self.assertIsNotNone(client.post_entity(entity=self.entity,
                                                    update=True))
            client.get_entity_types()
            client.get_entity_types(options='count')
            client.get_entity_types(options='values')
            client.get_entity_type(entity_type='MyType')
            client.delete_entity(entity_id=self.entity.id)

    def test_subscriptions(self):
        """
        Test subscription operations of context broker client
        """
        with ContextBrokerClient(fiware_header=self.fiware_header) as client:
            sub = self.subscription
            sub_id = client.post_subscription(subscription=sub,
                                              skip_initial_notification=True)
            sub_res = client.get_subscription(subscription_id=sub_id)
            time.sleep(1)
            sub_update = sub_res.copy(update={'expires': datetime.now()})
            client.update_subscription(subscription=sub_update)
            sub_res_updated = client.get_subscription(subscription_id=sub_id)
            self.assertNotEqual(sub_res.expires, sub_res_updated.expires)
            self.assertEqual(sub_res.id, sub_res_updated.id)
            self.assertGreaterEqual(sub_res_updated.expires, sub_res.expires)

            # test duplicate prevention and update
            sub = self.subscription.copy()
            id1 = client.post_subscription(sub)
            sub_first_version = client.get_subscription(id1)
            sub.description = "This subscription shall not pass"

            id2 = client.post_subscription(sub, update=False)
            self.assertEqual(id1, id2)
            sub_second_version = client.get_subscription(id2)
            self.assertEqual(sub_first_version.description,
                             sub_second_version.description)

            id2 = client.post_subscription(sub, update=True)
            self.assertEqual(id1, id2)
            sub_second_version = client.get_subscription(id2)
            self.assertNotEqual(sub_first_version.description,
                                sub_second_version.description)

            # test that duplicate prevention does not prevent to much
            sub2 = self.subscription.copy()
            sub2.description = "Take this subscription to Fiware"
            sub2.subject.entities[0] = {
                            "idPattern": ".*",
                            "type": "Building"
                        }
            id3 = client.post_subscription(sub2)
            self.assertNotEqual(id1, id3)



    def test_mqtt_subscriptions(self):
        import os
        mqtt_url = os.environ.get('MQTT_BROKER_URL')
        mqtt_topic = 'filip/testing'
        notification = self.subscription.notification.copy(
            update={'http': None, 'mqtt': Mqtt(url=mqtt_url,
                                               topic=mqtt_topic)})
        subscription = self.subscription.copy(
            update={'notification': notification,
                    'description': 'MQTT test subscription',
                    'expires': None})
        entity = ContextEntity(id='myID', type='Room', **self.attr)

        self.client.post_entity(entity=entity)
        sub_id = self.client.post_subscription(subscription)

        sub_message = None

        def on_connect(client, userdata, flags, reasonCode, properties=None):
            if reasonCode != 0:
                logger.error(f"Connection failed with error code: "
                             f"'{reasonCode}'")
                raise ConnectionError
            else:
                logger.info("Successfully, connected with result code " + str(
                    reasonCode))
            client.subscribe(mqtt_topic)

        def on_subscribe(client, userdata, mid, granted_qos, properties=None):
            logger.info("Successfully subscribed to with QoS: %s", granted_qos)

        def on_message(client, userdata, msg):
            logger.info(msg.topic + " " + str(msg.payload))
            nonlocal sub_message
            sub_message = Message.parse_raw(msg.payload)

        def on_disconnect(client, userdata, reasonCode):
            logger.info("MQTT client disconnected" + str(reasonCode))

        import paho.mqtt.client as mqtt
        mqtt_client = mqtt.Client(client_id="filip-test",
                                  userdata=None,
                                  protocol=mqtt.MQTTv5,
                                  transport="tcp")
        # add our callbacks to the client
        mqtt_client.on_connect = on_connect
        mqtt_client.on_subscribe = on_subscribe
        mqtt_client.on_message = on_message
        mqtt_client.on_disconnect = on_disconnect

        # connect to the server
        mqtt_url = urlparse(mqtt_url)
        mqtt_client.connect(host=mqtt_url.hostname,
                            port=mqtt_url.port,
                            keepalive=60,
                            bind_address="",
                            bind_port=0,
                            clean_start=mqtt.MQTT_CLEAN_START_FIRST_ONLY,
                            properties=None)

        # create a non-blocking thread for mqtt communication
        mqtt_client.loop_start()
        new_value = 50

        self.client.update_attribute_value(entity_id=entity.id,
                                           attr_name='temperature',
                                           value=new_value,
                                           entity_type=entity.type)
        time.sleep(5)

        # test if the subscriptions arrives and the content aligns with updates
        self.assertIsNotNone(sub_message)
        self.assertEqual(sub_id, sub_message.subscriptionId)
        self.assertEqual(new_value, sub_message.data[0].temperature.value)
        mqtt_client.loop_stop()
        mqtt_client.disconnect()
        time.sleep(1)

        # Clean up subscriptions
        subs = self.client.get_subscription_list()
        for sub in subs:
            self.client.delete_subscription(subscription_id=sub.id)

    def test_batch_operations(self):
        """
        Test batch operations of context broker client
        """
        fiware_header = FiwareHeader(service='filip',
                                     service_path='/testing')
        with ContextBrokerClient(fiware_header=fiware_header) as client:
            entities = [ContextEntity(id=str(i),
                                      type=f'filip:object:TypeA') for i in
                        range(0, 1000)]
            client.update(entities=entities, action_type=ActionType.APPEND)
            entities = [ContextEntity(id=str(i),
                                      type=f'filip:object:TypeB') for i in
                        range(0, 1000)]
            client.update(entities=entities, action_type=ActionType.APPEND)
            entity = EntityPattern(idPattern=".*", typePattern=".*TypeA$")
            query = Query.parse_obj(
                {"entities": [entity.dict(exclude_unset=True)]})
            self.assertEqual(1000,
                             len(client.query(query=query,
                                              response_format='keyValues')))

    def test_command_with_mqtt(self):
        """
        Test if a command can be send to a device in FIWARE

        To test this a virtual device is created and provisioned to FIWARE and
        a hosted MQTT Broker

        This test only works if the address of a running MQTT Broker is given in
        the environment ('MQTT_BROKER_URL')

        The main part of this test was taken out of the iot_mqtt_example, see
        there for a complete documentation
        """
<<<<<<< HEAD
        mqtt_broker_url = settings.MQTT_BROKER_URL
=======
        import os
        mqtt_url = os.environ.get('MQTT_BROKER_URL')
>>>>>>> 30544095

        device_attr1 = DeviceAttribute(name='temperature',
                                       object_id='t',
                                       type="Number",
                                       metadata={
                                           "unit":
                                               {"type": "Unit",
                                                "value": {
                                                    "name": {
                                                        "type": "Text",
                                                        "value": "degree "
                                                                 "Celsius"
                                                    }
                                                }}
                                       })

        # creating a static attribute that holds additional information
        static_device_attr = StaticDeviceAttribute(name='info',
                                                   type="Text",
                                                   value="Filip example for "
                                                         "virtual IoT device")
        # creating a command that the IoT device will liston to
        device_command = DeviceCommand(name='heater', type="Boolean")

        device = Device(device_id='MyDevice',
                        entity_name='MyDevice',
                        entity_type='Thing2',
                        protocol='IoTA-JSON',
                        transport='MQTT',
                        apikey='filip-iot-test-device',
                        attributes=[device_attr1],
                        static_attributes=[static_device_attr],
                        commands=[device_command])

        device_attr2 = DeviceAttribute(name='humidity',
                                       object_id='h',
                                       type="Number",
                                       metadata={
                                           "unitText":
                                               {"value": "percent",
                                                "type": "Text"}})

        device.add_attribute(attribute=device_attr2)

        # Send device configuration to FIWARE via the IoT-Agent. We use the
        # general ngsiv2 httpClient for this.
        service_group = ServiceGroup(service=self.fiware_header.service,
                                     subservice=self.fiware_header.service_path,
                                     apikey='filip-iot-test-service-group',
                                     resource='/iot/json')

        # create the Http client node that once sent the device cannot be posted
        # again and you need to use the update command
        config = HttpClientConfig(cb_url=settings.CB_URL,
                                  iota_url=settings.IOTA_URL)
        client = HttpClient(fiware_header=self.fiware_header, config=config)
        client.iota.post_group(service_group=service_group, update=True)
        client.iota.post_device(device=device, update=True)

        time.sleep(0.5)

        # check if the device is correctly configured. You will notice that
        # unfortunately the iot API does not return all the metadata. However,
        # it will still appear in the context-entity
        device = client.iota.get_device(device_id=device.device_id)

        # check if the data entity is created in the context broker
        entity = client.cb.get_entity(entity_id=device.device_id,
                                      entity_type=device.entity_type)

        # create a mqtt client that we use as representation of an IoT device
        # following the official documentation of Paho-MQTT.
        # https://www.eclipse.org/paho/index.php?page=clients/python/
        # docs/index.php

        # The callback for when the mqtt client receives a CONNACK response from
        # the server. All callbacks need to have this specific arguments,
        # Otherwise the client will not be able to execute them.
        def on_connect(client, userdata, flags, reasonCode, properties=None):
            client.subscribe(f"/{device.apikey}/{device.device_id}/cmd")

        # Callback when the command topic is succesfully subscribed
        def on_subscribe(client, userdata, mid, granted_qos, properties=None):
            pass

        # NOTE: We need to use the apikey of the service-group to send the
        # message to the platform
        def on_message(client, userdata, msg):
            data = json.loads(msg.payload)
            res = {k: v for k, v in data.items()}
            client.publish(topic=f"/json/{service_group.apikey}"
                                 f"/{device.device_id}/cmdexe",
                           payload=json.dumps(res))

        def on_disconnect(client, userdata, reasonCode):
            pass

        mqtt_client = mqtt.Client(client_id="filip-test",
                                  userdata=None,
                                  protocol=mqtt.MQTTv5,
                                  transport="tcp")

        # add our callbacks to the client
        mqtt_client.on_connect = on_connect
        mqtt_client.on_subscribe = on_subscribe
        mqtt_client.on_message = on_message
        mqtt_client.on_disconnect = on_disconnect

        # extract the MQTT_BROKER_URL form the environment
        mqtt_url = urlparse(mqtt_url)

        mqtt_client.connect(host=mqtt_url.hostname,
                            port=mqtt_url.port,
                            keepalive=60,
                            bind_address="",
                            bind_port=0,
                            clean_start=mqtt.MQTT_CLEAN_START_FIRST_ONLY,
                            properties=None)
        # create a non-blocking thread for mqtt communication
        mqtt_client.loop_start()

        for attr in device.attributes:
            mqtt_client.publish(
                topic=f"/json/{service_group.apikey}/{device.device_id}/attrs",
                payload=json.dumps({attr.object_id: random.randint(0, 9)}))

        time.sleep(1)
        entity = client.cb.get_entity(entity_id=device.device_id,
                                      entity_type=device.entity_type)

        # create and send a command via the context broker
        context_command = NamedCommand(name=device_command.name,
                                       value=False)
        client.cb.post_command(entity_id=entity.id,
                               entity_type=entity.type,
                               command=context_command)

        time.sleep(2)
        # check the entity the command attribute should now show OK
        entity = client.cb.get_entity(entity_id=device.device_id,
                                      entity_type=device.entity_type)

        # The main part of this test, for all this setup was done
        self.assertEqual("OK", entity.heater_status.value)

        # close the mqtt listening thread
        mqtt_client.loop_stop()
        # disconnect the mqtt device
        mqtt_client.disconnect()

        # cleanup the server and delete everything
        client.iota.delete_device(device_id=device.device_id)
        client.iota.delete_group(resource=service_group.resource,
                                 apikey=service_group.apikey)
        client.cb.delete_entity(entity_id=entity.id, entity_type=entity.type)

    def tearDown(self) -> None:
        """
        Cleanup test server
        """
        self.client.close()
        config = HttpClientConfig(cb_url=settings.CB_URL,
                                  iota_url=settings.IOTA_URL)
        client = HttpClient(fiware_header=self.fiware_header, config=config)

        try:
            entities = [ContextEntity(id=entity.id, type=entity.type) for
<<<<<<< HEAD
                        entity in client.cb.get_entity_list()]
            client.cb.update(entities=entities, action_type='delete')
=======
                        entity in self.client.get_entity_list()]
            self.client.update(entities=entities, action_type='delete')

            subs = self.client.get_subscription_list()
            for sub in subs:
                self.client.delete_subscription(subscription_id=sub.id)
        except RequestException:
            pass

        # Clean up subscriptions
        try:
            subs = self.client.get_subscription_list()
            for sub in subs:
                self.client.delete_subscription(subscription_id=sub.id)
>>>>>>> 30544095
        except RequestException:
            pass

        try:
            for device in client.iota.get_device_list():
                client.iota.delete_device(device_id=device.device_id)
            for group in client.iota.get_group_list():
                client.iota.delete_group(resource=group.resource,
                                         apikey=group.apikey)
        except RequestException:
            pass<|MERGE_RESOLUTION|>--- conflicted
+++ resolved
@@ -7,23 +7,19 @@
 
 """
 import unittest
+import logging
 import time
 import random
 import json
 import paho.mqtt.client as mqtt
 from datetime import datetime
 from requests import RequestException
-<<<<<<< HEAD
-from filip.models.base import FiwareHeader
-from filip.utils.simple_ql import QueryString
-from filip.clients.ngsi_v2 import ContextBrokerClient
-=======
->>>>>>> 30544095
 from urllib.parse import urlparse
 from filip.models.base import FiwareHeader
 from filip.utils.simple_ql import QueryString
 from filip.clients.ngsi_v2 import ContextBrokerClient
 from filip.clients.ngsi_v2 import HttpClient, HttpClientConfig
+from filip.config import settings
 from filip.models.ngsi_v2.context import \
     ContextEntity, \
     ContextAttribute, \
@@ -39,17 +35,9 @@
     DeviceAttribute, \
     ServiceGroup, \
     StaticDeviceAttribute
-<<<<<<< HEAD
+
 from tests.config import settings
-=======
-
-# Setting up logging
-logging.basicConfig(
-    level='ERROR',
-    format='%(asctime)s %(name)s %(levelname)s: %(message)s')
 logger = logging.getLogger(__name__)
->>>>>>> 30544095
-
 
 class TestContextBroker(unittest.TestCase):
     """
@@ -125,9 +113,7 @@
         Test pagination of context broker client
         Test pagination. only works if enough entities are available
         """
-        fiware_header = FiwareHeader(service='filip',
-                                     service_path='/testing')
-        with ContextBrokerClient(fiware_header=fiware_header) as client:
+        with ContextBrokerClient(fiware_header=self.fiware_header) as client:
             entities_a = [ContextEntity(id=str(i),
                                         type=f'filip:object:TypeA') for i in
                           range(0, 1000)]
@@ -148,6 +134,7 @@
         """
         Test filter operations of context broker client
         """
+
         with ContextBrokerClient(fiware_header=self.fiware_header) as client:
             print(client.session.headers)
             # test patterns
@@ -305,9 +292,38 @@
         Test subscription operations of context broker client
         """
         with ContextBrokerClient(fiware_header=self.fiware_header) as client:
-            sub = self.subscription
-            sub_id = client.post_subscription(subscription=sub,
-                                              skip_initial_notification=True)
+            sub_example = {
+                "description": "One subscription to rule them all",
+                "subject": {
+                    "entities": [
+                        {
+                            "idPattern": ".*",
+                            "type": "Room"
+                        }
+                    ],
+                    "condition": {
+                        "attrs": [
+                            "temperature"
+                        ],
+                        "expression": {
+                            "q": "temperature>40"
+                        }
+                    }
+                },
+                "notification": {
+                    "http": {
+                        "url": "http://localhost:1234"
+                    },
+                    "attrs": [
+                        "temperature",
+                        "humidity"
+                    ]
+                },
+                "expires": datetime.now(),
+                "throttling": 0
+            }
+            sub = Subscription(**sub_example)
+            sub_id = client.post_subscription(subscription=sub)
             sub_res = client.get_subscription(subscription_id=sub_id)
             time.sleep(1)
             sub_update = sub_res.copy(update={'expires': datetime.now()})
@@ -344,7 +360,6 @@
                         }
             id3 = client.post_subscription(sub2)
             self.assertNotEqual(id1, id3)
-
 
 
     def test_mqtt_subscriptions(self):
@@ -465,12 +480,7 @@
         The main part of this test was taken out of the iot_mqtt_example, see
         there for a complete documentation
         """
-<<<<<<< HEAD
         mqtt_broker_url = settings.MQTT_BROKER_URL
-=======
-        import os
-        mqtt_url = os.environ.get('MQTT_BROKER_URL')
->>>>>>> 30544095
 
         device_attr1 = DeviceAttribute(name='temperature',
                                        object_id='t',
@@ -580,7 +590,7 @@
         mqtt_client.on_disconnect = on_disconnect
 
         # extract the MQTT_BROKER_URL form the environment
-        mqtt_url = urlparse(mqtt_url)
+        mqtt_url = urlparse(mqtt_broker_url)
 
         mqtt_client.connect(host=mqtt_url.hostname,
                             port=mqtt_url.port,
@@ -627,6 +637,7 @@
                                  apikey=service_group.apikey)
         client.cb.delete_entity(entity_id=entity.id, entity_type=entity.type)
 
+
     def tearDown(self) -> None:
         """
         Cleanup test server
@@ -636,30 +647,15 @@
                                   iota_url=settings.IOTA_URL)
         client = HttpClient(fiware_header=self.fiware_header, config=config)
 
+        # Clean up entities
         try:
             entities = [ContextEntity(id=entity.id, type=entity.type) for
-<<<<<<< HEAD
                         entity in client.cb.get_entity_list()]
             client.cb.update(entities=entities, action_type='delete')
-=======
-                        entity in self.client.get_entity_list()]
-            self.client.update(entities=entities, action_type='delete')
-
-            subs = self.client.get_subscription_list()
-            for sub in subs:
-                self.client.delete_subscription(subscription_id=sub.id)
         except RequestException:
             pass
 
-        # Clean up subscriptions
-        try:
-            subs = self.client.get_subscription_list()
-            for sub in subs:
-                self.client.delete_subscription(subscription_id=sub.id)
->>>>>>> 30544095
-        except RequestException:
-            pass
-
+        # Clean up devices
         try:
             for device in client.iota.get_device_list():
                 client.iota.delete_device(device_id=device.device_id)
@@ -667,4 +663,12 @@
                 client.iota.delete_group(resource=group.resource,
                                          apikey=group.apikey)
         except RequestException:
+            pass
+
+        # Clean up subscriptions
+        try:
+            subs = client.cb.get_subscription_list()
+            for sub in subs:
+                client.cb.delete_subscription(subscription_id=sub.id)
+        except RequestException:
             pass