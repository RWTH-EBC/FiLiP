--- conflicted
+++ resolved
@@ -158,15 +158,9 @@
     # ToDo: Check in the context broker whether the entities corresponding to your
     #  devices were correctly created.
     cbc = ContextBrokerClient(url=CB_URL, fiware_header=fiware_header)
-<<<<<<< HEAD
-    # Get WeatherStation entity
-    print(cbc.get_entity(weather_station.entity_name).model_dump_json(indent=2))
-    # ToDo: Get ZoneTemperatureSensor entity
-=======
     # get weather station entity
     print(f"Weather station:\n{cbc.get_entity(weather_station.entity_name).model_dump_json(indent=2)}")
     # ToDo: Get zone temperature sensor entity.
->>>>>>> 84a4fe63
     print(...)
 
     # ToDo: Create an MQTTv5 client using filip.clients.mqtt.IoTAMQTTClient.
