"""
# # Exercise 4: Virtual Thermal Zone

# Create two virtual IoT devices. One of them represents the temperature
# sensor for the air temperature of a thermal zone, whereas the second
# represents a virtual weather station. Both devices publish their values to
# the platform via MQTT. Use the simulation model of
# e1_virtual_weatherstation.py
#
# The input sections are marked with 'ToDo'
#
# #### Steps to complete:
# 1. Set up the missing parameters in the parameter section
# 2. Create a service group and two corresponding devices
# 3. Provision the service group and the devices
# 4. Create an MQTT client using the filip.client.mqtt package and register
#    your service group and your devices
# 5. Check if the IoT-Agent correctly creates the corresponding entities
# 5. Create a function that publishes the simulated temperature via MQTT,
#    retrieves the entity data after each message and writes the values to a
#    history
# 6. Run the simulation and plot the results
"""

# ## Import packages
import json
from pathlib import Path
import time
from urllib.parse import urlparse
import matplotlib.pyplot as plt
import paho.mqtt.client as mqtt

# import from filip
from filip.clients.ngsi_v2 import ContextBrokerClient, IoTAClient
from filip.clients.mqtt import IoTAMQTTClient
from filip.models.base import FiwareHeader
from filip.models.ngsi_v2.iot import Device, DeviceAttribute, ServiceGroup
from filip.utils.cleanup import clear_context_broker, clear_iot_agent
# import simulation model
from tutorials.ngsi_v2.simulation_model import SimulationModel

# ## Parameters
# ToDo: Enter your context broker host and port, e.g. http://localhost:1026.
CB_URL = "http://localhost:1026"
# ToDo: Enter your IoT-Agent host and port, e.g. http://localhost:4041.
IOTA_URL = "http://localhost:4041"
# ToDo: Enter your mqtt broker url, e.g. mqtt://test.mosquitto.org:1883.
MQTT_BROKER_URL = "mqtt://localhost:1883"
# ToDo: If required, enter your username and password.
MQTT_USER = ""
MQTT_PW = ""

# ToDo: Change the name of your service to something unique. If you run
#  on a shared instance this is very important in order to avoid user
#  collisions. You will use this service through the whole tutorial.
#  If you forget to change it, an error will be raised!
# FIWARE-Service
SERVICE = 'filip_tutorial'
# FIWARE-Service path
SERVICE_PATH = '/'

# ToDo: Change the APIKEY to something unique. This represents the "token"
#  for IoT devices to connect (send/receive data) with the platform. In the
#  context of MQTT, APIKEY is linked with the topic used for communication.
APIKEY = 'your_apikey'

# path to json-files to device configuration data for follow-up exercises
WRITE_GROUPS_FILEPATH = Path("../e4_iot_thermal_zone_sensors_solution_groups.json")
WRITE_DEVICES_FILEPATH = Path("../e4_iot_thermal_zone_sensors_solution_devices.json")

# set parameters for the temperature simulation
TEMPERATURE_MAX = 10  # maximal ambient temperature
TEMPERATURE_MIN = -5  # minimal ambient temperature
TEMPERATURE_ZONE_START = 20  # start value of the zone temperature

T_SIM_START = 0  # simulation start time in seconds
T_SIM_END = 24 * 60 * 60  # simulation end time in seconds
COM_STEP = 60 * 60 * 0.25  # 15 min communication step in seconds

# ## Main script
if __name__ == '__main__':
    # create a fiware header object
    fiware_header = FiwareHeader(service=SERVICE,
                                 service_path=SERVICE_PATH)
    # clear the state of your service and scope
    clear_iot_agent(url=IOTA_URL, fiware_header=fiware_header)
    clear_context_broker(url=CB_URL, fiware_header=fiware_header)

    # instantiate simulation model
    sim_model = SimulationModel(t_start=T_SIM_START,
                                t_end=T_SIM_END,
                                temp_max=TEMPERATURE_MAX,
                                temp_min=TEMPERATURE_MIN,
                                temp_start=TEMPERATURE_ZONE_START)

    # define lists to store historical data
    history_weather_station = []
    history_zone_temperature_sensor = []

    # create a service group with your api key
    service_group = ServiceGroup(apikey=APIKEY,
                                 resource="/iot/json")

    # ToDo: Create two IoTA-MQTT devices for the weather station and the zone
    #  temperature sensor. Also add the simulation time as `active attribute`
    #  to each device!
    # create the weather station device
    # create the `sim_time` attribute and add it to the weather station's attributes
    t_sim = DeviceAttribute(name='sim_time',
                            object_id='t_sim',
                            type="Number")

    weather_station = Device(device_id='device:001',
                             entity_name='urn:ngsi-ld:WeatherStation:001',
                             entity_type='WeatherStation',
                             protocol='IoTA-JSON',
                             transport='MQTT',
                             apikey=APIKEY,
                             attributes=[t_sim],
                             commands=[])

    # create a temperature attribute and add it via the api of the
    # `device`-model. Use the `t_amb` as `object_id`. `object_id` specifies
    # what key will be used in the MQTT Message payload
    t_amb = DeviceAttribute(name='temperature',
                            object_id='t_amb',
                            type="Number")

    weather_station.add_attribute(t_amb)

    # ToDo: Create the zone temperature device and add the `t_sim` attribute upon
    #  creation.
    zone_temperature_sensor = Device(device_id='device:002',
                                     entity_name='urn:ngsi-ld:TemperatureSensor:001',
                                     entity_type='TemperatureSensor',
                                     protocol='IoTA-JSON',
                                     transport='MQTT',
                                     apikey=APIKEY,
                                     attributes=[t_sim],
                                     commands=[])

    # ToDo: Create the temperature attribute. Use the `t_zone` as `object_id`.
    #  `object_id` specifies what key will be used in the MQTT Message payload.
    t_zone = DeviceAttribute(name='temperature',
                             object_id='t_zone',
                             type="Number")

    zone_temperature_sensor.add_attribute(t_zone)

    # ToDo: Create an IoTAClient.
    iotac = IoTAClient(url=IOTA_URL, fiware_header=fiware_header)
    # ToDo: Provision service group and add it to your IoTAMQTTClient.
    iotac.post_group(service_group=service_group, update=True)
    # ToDo: Provision the devices at the IoTA-Agent.
    # provision the weather station device
    iotac.post_device(device=weather_station, update=True)
    # ToDo: Provision the zone temperature device.
    iotac.post_device(device=zone_temperature_sensor, update=True)

    # ToDo: Create a context broker client.
    # ToDo: Check in the context broker whether the entities corresponding to your
    #  devices were correctly created.
    cbc = ContextBrokerClient(url=CB_URL, fiware_header=fiware_header)
<<<<<<< HEAD
    # Get WeatherStation entity
    print(cbc.get_entity(weather_station.entity_name).model_dump_json(indent=2))
    # Get ZoneTemperatureSensor entity
    print(cbc.get_entity(zone_temperature_sensor.entity_name).model_dump_json(indent=2))
=======
    # get weather station entity
    print(f"Weather station:\n{cbc.get_entity(weather_station.entity_name).model_dump_json(indent=2)}")
    # ToDo: Get zone temperature sensor entity.
    print(f"Zone temperature sensor:\n{cbc.get_entity(zone_temperature_sensor.entity_name).model_dump_json(indent=2)}")
>>>>>>> 84a4fe63

    # ToDo: Create an MQTTv5 client using filip.clients.mqtt.IoTAMQTTClient.
    mqttc = IoTAMQTTClient(protocol=mqtt.MQTTv5)
    # set user data if required
    mqttc.username_pw_set(username=MQTT_USER, password=MQTT_PW)
    # ToDo: Register the service group with your MQTT-Client.
    mqttc.add_service_group(service_group=service_group)
    # ToDo: Register devices with your MQTT-Client.
    # register the weather station
    mqttc.add_device(weather_station)
    # ToDo: Register the zone temperature sensor.
    mqttc.add_device(zone_temperature_sensor)

    # The IoTAMQTTClient automatically creates outgoing topics from the
    # device configuration during runtime. Hence, we need to construct them
    # manually in order to subscribe to them. This is usually not required as
    # only the platform should listen to the incoming traffic.
    # If you want to listen subscribe to the following topics:
    # "/json/<APIKEY>/<weather_station.device_id>/attrs"
    # "/json/<APIKEY>/<zone_temperature_sensor.device_id>/attrs"

    # ToDO: Connect to the MQTT broker and subscribe to your topic.
    mqtt_url = urlparse(MQTT_BROKER_URL)
    mqttc.connect(host=mqtt_url.hostname,
                  port=mqtt_url.port,
                  keepalive=60,
                  bind_address="",
                  bind_port=0,
                  clean_start=mqtt.MQTT_CLEAN_START_FIRST_ONLY,
                  properties=None)
    # subscribe to topics
    # subscribe to all incoming command topics for the registered devices
    mqttc.subscribe()
    # create a non-blocking thread for mqtt communication
    mqttc.loop_start()

    # ToDo: Create a loop that publishes a message every 100 milliseconds
    #  to the broker that holds the simulation time `sim_time` and the
    #  corresponding temperature `temperature`. You may use the `object_id`
    #  or the attribute name as a key in your payload.
    for t_sim in range(sim_model.t_start,
                       sim_model.t_end + int(COM_STEP),
                       int(COM_STEP)):
        # publish the simulated ambient temperature
        mqttc.publish(device_id=weather_station.device_id,
                      payload={"temperature": sim_model.t_amb,
                               "sim_time": sim_model.t_sim})

        # ToDo: Publish the simulated zone temperature.
        mqttc.publish(device_id=zone_temperature_sensor.device_id,
                      payload={"temperature": sim_model.t_zone,
                               "sim_time": sim_model.t_sim})

        # simulation step for the next loop
        sim_model.do_step(int(t_sim + COM_STEP))
        # wait for one second before publishing the next values
        time.sleep(0.1)

        # get corresponding entities and store the data
        weather_station_entity = cbc.get_entity(
            entity_id=weather_station.entity_name,
            entity_type=weather_station.entity_type
        )
        # append the data to the local history
        history_weather_station.append(
            {"sim_time": weather_station_entity.sim_time.value,
             "temperature": weather_station_entity.temperature.value})

        # ToDo: Get zone temperature sensor and store the data.
        zone_temperature_sensor_entity = cbc.get_entity(
            entity_id=zone_temperature_sensor.entity_name,
            entity_type=zone_temperature_sensor.entity_type
        )
        history_zone_temperature_sensor.append(
            {"sim_time": zone_temperature_sensor_entity.sim_time.value,
             "temperature": zone_temperature_sensor_entity.temperature.value})

    # close the mqtt listening thread
    mqttc.loop_stop()
    # disconnect the mqtt device
    mqttc.disconnect()

    # plot the results
    fig, ax = plt.subplots()
    t_simulation = [item["sim_time"]/3600 for item in history_weather_station]
    temperature = [item["temperature"] for item in history_weather_station]
    ax.plot(t_simulation, temperature)
    ax.title.set_text("Weather Station")
    ax.set_xlabel('time in h')
    ax.set_ylabel('ambient temperature in °C')

    fig2, ax2 = plt.subplots()
    t_simulation = [item["sim_time"]/3600 for item in history_zone_temperature_sensor]
    temperature = [item["temperature"] for item in
                   history_zone_temperature_sensor]
    ax2.plot(t_simulation, temperature)
    ax2.title.set_text("Zone Temperature Sensor")
    ax2.set_xlabel('time in h')
    ax2.set_ylabel('zone temperature in °C')

    plt.show()

    # write devices and groups to file and clear server state
    assert WRITE_DEVICES_FILEPATH.suffix == '.json', \
        f"Wrong file extension! {WRITE_DEVICES_FILEPATH.suffix}"
    WRITE_DEVICES_FILEPATH.touch(exist_ok=True)
    with WRITE_DEVICES_FILEPATH.open('w', encoding='utf-8') as f:
        devices = [item.model_dump() for item in iotac.get_device_list()]
        json.dump(devices, f, ensure_ascii=False, indent=2)

    assert WRITE_GROUPS_FILEPATH.suffix == '.json', \
        f"Wrong file extension! {WRITE_GROUPS_FILEPATH.suffix}"
    WRITE_GROUPS_FILEPATH.touch(exist_ok=True)
    with WRITE_GROUPS_FILEPATH.open('w', encoding='utf-8') as f:
        groups = [item.model_dump() for item in iotac.get_group_list()]
        json.dump(groups, f, ensure_ascii=False, indent=2)

    clear_iot_agent(url=IOTA_URL, fiware_header=fiware_header)
    clear_context_broker(url=CB_URL, fiware_header=fiware_header)<|MERGE_RESOLUTION|>--- conflicted
+++ resolved
@@ -161,17 +161,10 @@
     # ToDo: Check in the context broker whether the entities corresponding to your
     #  devices were correctly created.
     cbc = ContextBrokerClient(url=CB_URL, fiware_header=fiware_header)
-<<<<<<< HEAD
-    # Get WeatherStation entity
-    print(cbc.get_entity(weather_station.entity_name).model_dump_json(indent=2))
-    # Get ZoneTemperatureSensor entity
-    print(cbc.get_entity(zone_temperature_sensor.entity_name).model_dump_json(indent=2))
-=======
     # get weather station entity
     print(f"Weather station:\n{cbc.get_entity(weather_station.entity_name).model_dump_json(indent=2)}")
     # ToDo: Get zone temperature sensor entity.
     print(f"Zone temperature sensor:\n{cbc.get_entity(zone_temperature_sensor.entity_name).model_dump_json(indent=2)}")
->>>>>>> 84a4fe63
 
     # ToDo: Create an MQTTv5 client using filip.clients.mqtt.IoTAMQTTClient.
     mqttc = IoTAMQTTClient(protocol=mqtt.MQTTv5)
