"""
# # Exercise 5: Virtual Thermal Zone with Control

# Create a virtual IoT device that simulates a heater for your
# thermal zone. The heater can be turned on and off via a simple hysteresis
# controller. The devices from e4_iot_thermal_zone_sensors.py will be loaded
# from the stored *.json-files.

# The input sections are marked with 'ToDo'

# #### Steps to complete:
# 1. Set up the missing parameters in the parameter section
# 2. Retrieve the service group and device configurations of already existing
#    devices from the IoT-Agent
# 3. Create a third device configuration for a heater holding a command
#    for turning it `on` and `off` and post it to the server
# 4. Create an MQTT client using the filip.client.mqtt package and register
#    your service group and your devices
# 4. Define a callback function that will be executed when the client
#    receives a command. Decode the message and set the update state in
#    simulation model. Afterwards, acknowledge the command using the api of the
#    IoTAMQTTClient.
# 5. Add the callback for your heater device to the IoTAMQTTClient
# 6. Create an MQTT subscription for asynchronous communication that
#    gets triggered when the temperature attribute changes.
# 7. Write a second callback that represents your controller. It should get
#    triggered when the MQTTClient receives a notification message due to your
#    subscription. Add the callback to your MQTTClient using the original
#    paho-api (`message_callback_add`)
# 8. Run the simulation and plot
"""

# ## Import packages
import json
from pathlib import Path
import time
from typing import List
from urllib.parse import urlparse
from uuid import uuid4
import paho.mqtt.client as mqtt
from pydantic import TypeAdapter
import matplotlib.pyplot as plt

# import from filip
from filip.clients.ngsi_v2 import ContextBrokerClient, IoTAClient
from filip.clients.mqtt import IoTAMQTTClient
from filip.models.base import DataType, FiwareHeader
from filip.models.ngsi_v2.context import NamedCommand
from filip.models.ngsi_v2.subscriptions import Subscription, Message
from filip.models.ngsi_v2.iot import \
    Device, \
    DeviceAttribute, \
    DeviceCommand, \
    PayloadProtocol, \
    ServiceGroup
from filip.utils.cleanup import clear_context_broker, clear_iot_agent
# import simulation model
from tutorials.ngsi_v2.simulation_model import SimulationModel

# ## Parameters
# ToDo: Enter your context broker host and port, e.g http://localhost:1026.
CB_URL = "http://localhost:1026"
# ToDo: Enter your IoT-Agent host and port, e.g http://localhost:4041.
IOTA_URL = "http://localhost:4041"
# ToDo: Enter your mqtt broker url, e.g mqtt://test.mosquitto.org:1883.
MQTT_BROKER_URL_EXPOSED = "mqtt://localhost:1883"
# ToDo: Enter your mqtt broker url, e.g mqtt://mosquitto:1883.
MQTT_BROKER_URL_INTERNAL = "mqtt://mosquitto:1883"
# ToDo: If required, enter your username and password.
MQTT_USER = ""
MQTT_PW = ""

# ToDo: Change the name of your service to something unique. If you run
#  on a shared instance this is very important in order to avoid user
#  collisions. You will use this service through the whole tutorial.
#  If you forget to change it, an error will be raised!
# FIWARE-Service
SERVICE = 'filip_tutorial'
# FIWARE-Service path
SERVICE_PATH = '/'

# ToDo: Change the APIKEY to something unique. This represents the "token"
#  for IoT devices to connect (send/receive data) with the platform. In the
#  context of MQTT, APIKEY is linked with the topic used for communication.
APIKEY = 'your_apikey'
UNIQUE_ID = str(uuid4())
TOPIC_CONTROLLER = f"fiware_workshop/{UNIQUE_ID}/controller"
print(TOPIC_CONTROLLER)
# path to json-files to store entity data for follow-up exercises
WRITE_GROUPS_FILEPATH = \
    Path("../e5_iot_thermal_zone_control_solution_groups.json")
WRITE_DEVICES_FILEPATH = \
    Path("../e5_iot_thermal_zone_control_solution_devices.json")
WRITE_SUBSCRIPTIONS_FILEPATH = \
    Path("../e5_iot_thermal_zone_control_solution_subscriptions.json")
# path to read json-files from previous exercises
READ_GROUPS_FILEPATH = \
    Path("../e4_iot_thermal_zone_sensors_solution_groups.json")
READ_DEVICES_FILEPATH = \
    Path("../e4_iot_thermal_zone_sensors_solution_devices.json")

# opening the files
with open(READ_GROUPS_FILEPATH, 'r') as groups_file, \
       open(READ_DEVICES_FILEPATH, 'r') as devices_file:
    json_groups = json.load(groups_file)
    json_devices = json.load(devices_file)

# set parameters for the temperature simulation
TEMPERATURE_MAX = 10  # maximal ambient temperature
TEMPERATURE_MIN = -5  # minimal ambient temperature
TEMPERATURE_ZONE_START = 20  # start value of the zone temperature

T_SIM_START = 0  # simulation start time in seconds
T_SIM_END = 24 * 60 * 60  # simulation end time in seconds
COM_STEP = 60 * 60 * 0.25  # 15 min communication step in seconds

# ## Main script
if __name__ == '__main__':
    # create a fiware header object
    fiware_header = FiwareHeader(service=SERVICE,
                                 service_path=SERVICE_PATH)
    # clear the state of your service and scope
    clear_iot_agent(url=IOTA_URL, fiware_header=fiware_header)
    clear_context_broker(url=CB_URL, fiware_header=fiware_header)

    # instantiate simulation model
    sim_model = SimulationModel(t_start=T_SIM_START,
                                t_end=T_SIM_END,
                                temp_max=TEMPERATURE_MAX,
                                temp_min=TEMPERATURE_MIN,
                                temp_start=TEMPERATURE_ZONE_START)

    # define lists to store historical data
    history_weather_station = []
    history_zone_temperature_sensor = []
    history_heater = []
<<<<<<< HEAD
    
    # Create clients and restore devices and groups from file
    with open(READ_GROUPS_FILEPATH, "r") as file:
        read_groups = list(json.load(file))
    with open(READ_DEVICES_FILEPATH, "r") as file:
        read_devices = list(json.load(file))
    groups = TypeAdapter(List[ServiceGroup]).validate_python(read_groups)
    devices = TypeAdapter(List[Device]).validate_python(read_devices)
=======

    # create clients and also restore devices and groups from file
    groups = TypeAdapter(List[ServiceGroup]).validate_python(json_groups)
    devices = TypeAdapter(List[Device]).validate_python(json_devices)
>>>>>>> 84a4fe63
    cbc = ContextBrokerClient(url=CB_URL, fiware_header=fiware_header)
    iotac = IoTAClient(url=IOTA_URL, fiware_header=fiware_header)
    iotac.post_groups(service_groups=groups)
    iotac.post_devices(devices=devices)

    # ToDo: Get the device configurations from the server.
    weather_station = iotac.get_device(device_id="device:001")
    zone_temperature_sensor = iotac.get_device(device_id="device:002")

    # ToDo: Get the service group configurations from the server.
    group = iotac.get_group(resource="/iot/json", apikey=APIKEY)

    # ToDo: Create an additional device holding a command attribute and
    #  post it to the IoT-Agent. It should be mapped to the `type` heater.
    # create the sim_time attribute and add it during device creation
    t_sim = DeviceAttribute(name='sim_time',
                            object_id='t_sim',
                            type="Number")

    # ToDo: Create the command attribute of name `heater_on` (currently it is
    #  not possible to add metadata here).
    cmd = DeviceCommand(name="heater_on",
                        type=DataType.BOOLEAN)

    # ToDo: Create the device configuration and send it to the server.
    heater = Device(device_id="device:003",
                    entity_name="urn:ngsi-ld:Heater:001",
                    entity_type="Heater",
                    apikey=APIKEY,
                    attributes=[t_sim],
                    commands=[cmd],
                    transport='MQTT',
                    protocol='IoTA-JSON')

    iotac.post_device(device=heater)

    # ToDo: Check the entity that corresponds to your device.
    heater_entity = cbc.get_entity(entity_id=heater.entity_name,
                                   entity_type=heater.entity_type)
    print(f"Your device entity before running the simulation: \n "
          f"{heater_entity.model_dump_json(indent=2)}")

    # create a MQTTv5 client with paho-mqtt and the known groups and devices.
    mqttc = IoTAMQTTClient(protocol=mqtt.MQTTv5,
                           devices=[weather_station,
                                    zone_temperature_sensor,
                                    heater],
                           service_groups=[group])
    # set user data if required
    mqttc.username_pw_set(username=MQTT_USER, password=MQTT_PW)

    # ToDo: Implement a callback function that gets triggered when the
    #  command is sent to the device. The incoming command should update the
    #  heater attribute of the simulation model.
    def on_command(client, obj, msg):
        """
        Callback for incoming commands
        """
        # decode the message payload using the libraries builtin encoders
        apikey, device_id, payload = \
            client.get_encoder(PayloadProtocol.IOTA_JSON).decode_message(
                msg=msg)
        # map the command value to the simulation
        sim_model.heater_on = payload[cmd.name]

        # ToDo: Acknowledge the command. In this case commands are usually single
        #   messages. The first key is equal to the commands name.
        client.publish(device_id=device_id,
                       command_name=next(iter(payload)),
                       payload=payload)

    # ToDo: Add the command callback to your MQTTClient. This will get
    #  triggered for the specified device_id.
    mqttc.add_command_callback(device_id=heater.device_id,
                               callback=on_command)

    # ToDO: Create an MQTT subscription for asynchronous communication that
    #  gets triggered when the temperature attribute changes.
    subscription = {
        "description": "Subscription to receive MQTT-Notifications about "
                       "urn:ngsi-ld:ThermalZone:001",
        "subject": {
            "entities": [
                {
                    "id": zone_temperature_sensor.entity_name,
                    "type": zone_temperature_sensor.entity_type
                }
            ],
        },
        "notification": {
            "mqtt": {
                "url": MQTT_BROKER_URL_INTERNAL,
                "topic": TOPIC_CONTROLLER,
                "user": MQTT_USER,
                "passwd": MQTT_PW
            }
        },
        "throttling": 0
    }
    # generate Subscription object for validation and post it
    subscription = Subscription(**subscription)
    subscription_id = cbc.post_subscription(subscription=subscription)

    # ToDo: You need to implement a controller that controls the
    #  heater state with respect to the zone temperature. This will be
    #  implemented with asynchronous communication using MQTT-Subscriptions.
    def on_measurement(client, obj, msg):
        """
        Callback for measurement notifications
        """
        message = Message.model_validate_json(msg.payload)
        updated_zone_temperature_sensor = message.data[0]

        # ToDo: Retrieve the value of temperature attribute.
        temperature = updated_zone_temperature_sensor.temperature.value

        update = True
        if temperature <= 19:
            state = 1
        elif temperature >= 21:
            state = 0
        else:
            update = False

        # ToDo: Send the command to the heater entity.
        if update:
            command = NamedCommand(name=cmd.name, value=state)
            cbc.post_command(entity_id=heater.entity_name,
                             entity_type=heater.entity_type,
                             command=command)

    mqttc.message_callback_add(sub=TOPIC_CONTROLLER,
                               callback=on_measurement)

    # connect to the mqtt broker and subscribe to your topic
    mqtt_url = urlparse(MQTT_BROKER_URL_EXPOSED)
    mqttc.connect(host=mqtt_url.hostname,
                  port=mqtt_url.port,
                  keepalive=60,
                  bind_address="",
                  bind_port=0,
                  clean_start=mqtt.MQTT_CLEAN_START_FIRST_ONLY,
                  properties=None)
    # subscribe to topics
    # subscribe to all incoming command topics for the registered devices
    mqttc.subscribe()
    mqttc.subscribe(topic=TOPIC_CONTROLLER)

    # create a non-blocking thread for mqtt communication
    mqttc.loop_start()

    # ToDo: Create a loop that publishes a message every 100 milliseconds
    #  to the broker that holds the simulation time "sim_time" and the
    #  corresponding temperature "temperature". You may use the `object_id`
    #  or the attribute name as key in your payload.
    for t_sim in range(sim_model.t_start,
                       sim_model.t_end + int(COM_STEP),
                       int(COM_STEP)):
        # publish the simulated ambient temperature
        mqttc.publish(device_id=weather_station.device_id,
                      payload={"temperature": sim_model.t_amb,
                               "sim_time": sim_model.t_sim})

        # publish the simulated zone temperature
        mqttc.publish(device_id=zone_temperature_sensor.device_id,
                      payload={"temperature": sim_model.t_zone,
                               "sim_time": sim_model.t_sim})

        # publish the 'sim_time' for the heater device
        mqttc.publish(device_id=heater.device_id,
                      payload={"sim_time": sim_model.t_sim})

        time.sleep(0.1)
        # simulation step for next loop
        sim_model.do_step(int(t_sim + COM_STEP))
        # wait for 0.1 second before publishing the next values
        time.sleep(0.1)

        # get corresponding entities and write values to history
        weather_station_entity = cbc.get_entity(
            entity_id=weather_station.entity_name,
            entity_type=weather_station.entity_type
        )
        # append the data to the local history
        history_weather_station.append(
            {"sim_time": weather_station_entity.sim_time.value,
             "temperature": weather_station_entity.temperature.value})

        # get zone temperature sensor and write values to history
        zone_temperature_sensor_entity = cbc.get_entity(
            entity_id=zone_temperature_sensor.entity_name,
            entity_type=zone_temperature_sensor.entity_type
        )
        history_zone_temperature_sensor.append(
            {"sim_time": zone_temperature_sensor_entity.sim_time.value,
             "temperature": zone_temperature_sensor_entity.temperature.value})

        # get zone temperature sensor and write values to history
        heater_entity = cbc.get_entity(
            entity_id=heater.entity_name,
            entity_type=heater.entity_type)
        history_heater.append(
            {"sim_time": heater_entity.sim_time.value,
             "on_off": heater_entity.heater_on_info.value})

    # close the mqtt listening thread
    mqttc.loop_stop()
    # disconnect the mqtt device
    mqttc.disconnect()

    print(cbc.get_entity(entity_id=heater.entity_name,
                         entity_type=heater.entity_type).model_dump_json(indent=2))

    # plot results
    fig, ax = plt.subplots()
    t_simulation = [item["sim_time"]/60 for item in history_weather_station]
    temperature = [item["temperature"] for item in history_weather_station]
    ax.plot(t_simulation, temperature)
    ax.title.set_text("Weather Station")
    ax.set_xlabel('time in min')
    ax.set_ylabel('ambient temperature in °C')
    plt.show()

    fig2, ax2 = plt.subplots()
    t_simulation = [item["sim_time"]/60 for item in history_zone_temperature_sensor]
    temperature = [item["temperature"] for item in
                   history_zone_temperature_sensor]
    ax2.plot(t_simulation, temperature)
    ax2.title.set_text("Zone Temperature Sensor")
    ax2.set_xlabel('time in min')
    ax2.set_ylabel('zone temperature in °C')
    plt.show()

    fig3, ax3 = plt.subplots()
    t_simulation = [item["sim_time"]/60 for item in history_heater]
    on_off = [item["on_off"] for item in history_heater]
    ax3.plot(t_simulation, on_off)
    ax3.title.set_text("Heater")
    ax3.set_xlabel('time in min')
    ax3.set_ylabel('on/off')
    plt.show()

    # write devices and groups to file and clear server state
    assert WRITE_DEVICES_FILEPATH.suffix == '.json', \
        f"Wrong file extension! {WRITE_DEVICES_FILEPATH.suffix}"
    WRITE_DEVICES_FILEPATH.touch(exist_ok=True)
    with WRITE_DEVICES_FILEPATH.open('w', encoding='utf-8') as f:
        devices = [item.model_dump() for item in iotac.get_device_list()]
        json.dump(devices, f, ensure_ascii=False, indent=2)

    assert WRITE_GROUPS_FILEPATH.suffix == '.json', \
        f"Wrong file extension! {WRITE_GROUPS_FILEPATH.suffix}"
    WRITE_GROUPS_FILEPATH.touch(exist_ok=True)
    with WRITE_GROUPS_FILEPATH.open('w', encoding='utf-8') as f:
        groups = [item.model_dump() for item in iotac.get_group_list()]
        json.dump(groups, f, ensure_ascii=False, indent=2)

    assert WRITE_SUBSCRIPTIONS_FILEPATH.suffix == '.json', \
        f"Wrong file extension! {WRITE_SUBSCRIPTIONS_FILEPATH.suffix}"
    WRITE_SUBSCRIPTIONS_FILEPATH.touch(exist_ok=True)
    with WRITE_SUBSCRIPTIONS_FILEPATH.open('w', encoding='utf-8') as f:
        subs = [item.model_dump() for item in cbc.get_subscription_list()]
        json.dump(subs, f, ensure_ascii=False, indent=2)

    clear_iot_agent(url=IOTA_URL, fiware_header=fiware_header)
    clear_context_broker(url=CB_URL, fiware_header=fiware_header)<|MERGE_RESOLUTION|>--- conflicted
+++ resolved
@@ -134,21 +134,10 @@
     history_weather_station = []
     history_zone_temperature_sensor = []
     history_heater = []
-<<<<<<< HEAD
-    
-    # Create clients and restore devices and groups from file
-    with open(READ_GROUPS_FILEPATH, "r") as file:
-        read_groups = list(json.load(file))
-    with open(READ_DEVICES_FILEPATH, "r") as file:
-        read_devices = list(json.load(file))
-    groups = TypeAdapter(List[ServiceGroup]).validate_python(read_groups)
-    devices = TypeAdapter(List[Device]).validate_python(read_devices)
-=======
 
     # create clients and also restore devices and groups from file
     groups = TypeAdapter(List[ServiceGroup]).validate_python(json_groups)
     devices = TypeAdapter(List[Device]).validate_python(json_devices)
->>>>>>> 84a4fe63
     cbc = ContextBrokerClient(url=CB_URL, fiware_header=fiware_header)
     iotac = IoTAClient(url=IOTA_URL, fiware_header=fiware_header)
     iotac.post_groups(service_groups=groups)
