--- conflicted
+++ resolved
@@ -32,8 +32,7 @@
 from filip.clients.mqtt import IoTAMQTTClient
 from filip.models.base import FiwareHeader
 from filip.models.ngsi_v2.context import NamedCommand
-from filip.models.ngsi_v2.subscriptions import Subscription, Message, Subject, \
-    Notification
+from filip.models.ngsi_v2.subscriptions import Subscription, Message
 from filip.models.ngsi_v2.iot import \
     Device, \
     PayloadProtocol, \
@@ -203,25 +202,10 @@
     mqttc.message_callback_add(sub=TOPIC_CONTROLLER,
                                callback=on_measurement)
 
-<<<<<<< HEAD
+    # ToDo: Create a quantumleap client.
+    qlc = QuantumLeapClient(...)
+
     # ToDo: Create http subscriptions that get triggered by updates of your
-    #  device attributes. Note that you can also post the same subscription
-    #  by the context broker.
-    cbc.post_subscription(subscription=Subscription(
-        subject=Subject(**{
-            'entities': [{'id': weather_station.entity_name,
-                          'type': weather_station.entity_type}]
-        }),
-        notification=Notification(**{
-            'http': {'url': 'http://quantumleap:8668/v2/notify'}
-        }),
-        throttling=0)
-    )
-=======
-    # ToDo: create a quantumleap client
-    qlc = QuantumLeapClient(...)
-
-    # ToDO: create a http subscriptions that get triggered by updates of your
     #  device attributes. Note that you can only post the subscription
     #  to the context broker.
     qlc.post_subscription(entity_id=weather_station.entity_name,
@@ -229,29 +213,10 @@
                           cb_url="http://orion:1026",
                           ql_url="http://quantumleap:8668",
                           throttling=0)
->>>>>>> bad7f872
-
-    cbc.post_subscription(subscription=Subscription(
-        subject=Subject(**{
-            'entities': [{'id': zone_temperature_sensor.entity_name,
-                          'type': zone_temperature_sensor.entity_type}]
-        }),
-        notification=Notification(**{
-            'http': {'url': 'http://quantumleap:8668/v2/notify'}
-        }),
-        throttling=0)
-    )
-
-    cbc.post_subscription(subscription=Subscription(
-        subject=Subject(**{
-            'entities': [{'id': heater.entity_name,
-                          'type': heater.entity_type}]
-        }),
-        notification=Notification(**{
-            'http': {'url': 'http://quantumleap:8668/v2/notify'}
-        }),
-        throttling=0)
-    )
+
+    qlc.post_subscription(...)
+
+    qlc.post_subscription(...)
 
     # connect to the mqtt broker and subscribe to your topic
     mqtt_url = urlparse(MQTT_BROKER_URL_EXPOSED)
@@ -305,9 +270,6 @@
 
     # wait until all data is available
     time.sleep(10)
-
-    # ToDo: Create a quantumleap client.
-    qlc = QuantumLeapClient(...)
 
     # ToDo: Retrieve the historic data from QuantumLeap, convert them to a
     #  pandas dataframe and plot them.
