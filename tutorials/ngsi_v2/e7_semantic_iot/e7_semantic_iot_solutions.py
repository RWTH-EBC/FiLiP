--- conflicted
+++ resolved
@@ -22,10 +22,6 @@
 import json
 from pathlib import Path
 from typing import List
-<<<<<<< HEAD
-import json
-=======
->>>>>>> 84a4fe63
 from pydantic import TypeAdapter
 
 # import from filip
@@ -91,23 +87,10 @@
     clear_iot_agent(url=IOTA_URL, fiware_header=fiware_header)
     clear_context_broker(url=CB_URL, fiware_header=fiware_header)
 
-<<<<<<< HEAD
-    # Create clients and restore devices and groups from file
-    with open(READ_GROUPS_FILEPATH, "r") as file:
-        read_groups = list(json.load(file))
-    with open(READ_DEVICES_FILEPATH, "r") as file:
-        read_devices = list(json.load(file))
-    with open(READ_ENTITIES_FILEPATH, "r") as file:
-        read_entities = list(json.load(file))
-    groups = TypeAdapter(List[ServiceGroup]).validate_python(read_groups)
-    devices = TypeAdapter(List[Device]).validate_python(read_devices)
-    entities = TypeAdapter(List[ContextEntity]).validate_python(read_entities)
-=======
     # create clients and restore devices and groups from file
     groups = TypeAdapter(List[ServiceGroup]).validate_python(json_groups)
     devices = TypeAdapter(List[Device]).validate_python(json_devices)
     entities = TypeAdapter(List[ContextEntity]).validate_python(json_entities)
->>>>>>> 84a4fe63
     cbc = ContextBrokerClient(url=CB_URL, fiware_header=fiware_header)
     for entity in entities:
         cbc.post_entity(entity=entity)
